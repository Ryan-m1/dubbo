/*
 * Licensed to the Apache Software Foundation (ASF) under one or more
 * contributor license agreements.  See the NOTICE file distributed with
 * this work for additional information regarding copyright ownership.
 * The ASF licenses this file to You under the Apache License, Version 2.0
 * (the "License"); you may not use this file except in compliance with
 * the License.  You may obtain a copy of the License at
 *
 *     http://www.apache.org/licenses/LICENSE-2.0
 *
 * Unless required by applicable law or agreed to in writing, software
 * distributed under the License is distributed on an "AS IS" BASIS,
 * WITHOUT WARRANTIES OR CONDITIONS OF ANY KIND, either express or implied.
 * See the License for the specific language governing permissions and
 * limitations under the License.
 */
package org.apache.dubbo.config;

import org.apache.dubbo.common.URL;
import org.apache.dubbo.common.Version;
import org.apache.dubbo.common.config.CompositeConfiguration;
import org.apache.dubbo.common.config.Configuration;
import org.apache.dubbo.common.config.Environment;
import org.apache.dubbo.common.extension.ExtensionLoader;
import org.apache.dubbo.common.utils.ConfigUtils;
import org.apache.dubbo.common.utils.NetUtils;
import org.apache.dubbo.common.utils.StringUtils;
import org.apache.dubbo.config.annotation.Argument;
import org.apache.dubbo.config.annotation.Method;
import org.apache.dubbo.config.annotation.Reference;
import org.apache.dubbo.config.api.DemoService;
import org.apache.dubbo.config.bootstrap.DubboBootstrap;
import org.apache.dubbo.config.context.ConfigManager;
import org.apache.dubbo.config.provider.impl.DemoServiceImpl;
<<<<<<< HEAD
=======

import org.apache.dubbo.metadata.report.MetadataReport;
import org.apache.dubbo.metadata.report.MetadataReportInstance;
import org.apache.dubbo.rpc.Exporter;
import org.apache.dubbo.rpc.ProxyFactory;
import org.apache.dubbo.rpc.listener.ListenerInvokerWrapper;
>>>>>>> 3f591501
import org.apache.dubbo.rpc.model.ApplicationModel;

import org.apache.curator.test.TestingServer;
import org.apache.dubbo.rpc.model.ConsumerModel;
import org.apache.dubbo.rpc.model.ServiceMetadata;
import org.apache.dubbo.rpc.model.ServiceRepository;
import org.apache.dubbo.rpc.protocol.injvm.InjvmInvoker;
import org.apache.dubbo.rpc.protocol.injvm.InjvmProtocol;
import org.junit.jupiter.api.AfterEach;
import org.junit.jupiter.api.Assertions;
import org.junit.jupiter.api.BeforeEach;
import org.junit.jupiter.api.Disabled;
import org.junit.jupiter.api.Test;
import org.mockito.MockedStatic;
import org.mockito.Mockito;

import java.io.IOException;
import java.util.Collection;
import java.util.List;
import java.util.Map;
import java.util.HashMap;
import java.util.Collections;
import java.util.Optional;
import java.util.concurrent.ExecutorService;
import java.util.concurrent.Executors;
import java.util.concurrent.TimeUnit;
import java.util.stream.Collectors;


import static org.apache.dubbo.common.constants.CommonConstants.PID_KEY;
import static org.apache.dubbo.common.constants.CommonConstants.BROADCAST_CLUSTER;
import static org.apache.dubbo.common.constants.CommonConstants.CLUSTER_KEY;
import static org.apache.dubbo.common.constants.CommonConstants.CONSUMER_SIDE;
import static org.apache.dubbo.common.constants.CommonConstants.SIDE_KEY;
import static org.apache.dubbo.common.constants.CommonConstants.INTERFACE_KEY;
import static org.apache.dubbo.common.constants.CommonConstants.DEFAULT_METADATA_STORAGE_TYPE;
import static org.apache.dubbo.common.constants.CommonConstants.METADATA_KEY;
import static org.apache.dubbo.common.constants.CommonConstants.DUBBO_VERSION_KEY;
import static org.apache.dubbo.common.constants.CommonConstants.RELEASE_KEY;
import static org.apache.dubbo.common.constants.CommonConstants.TIMESTAMP_KEY;
import static org.apache.dubbo.common.constants.CommonConstants.METRICS_PROTOCOL;
import static org.apache.dubbo.common.constants.CommonConstants.METRICS_PORT;
import static org.apache.dubbo.common.constants.CommonConstants.APPLICATION_KEY;
import static org.apache.dubbo.common.constants.CommonConstants.APPLICATION_VERSION_KEY;
import static org.apache.dubbo.common.constants.CommonConstants.DUMP_DIRECTORY;
import static org.apache.dubbo.common.constants.CommonConstants.REGISTRY_LOCAL_FILE_CACHE_ENABLED;
import static org.apache.dubbo.common.constants.CommonConstants.METADATA_SERVICE_PORT_KEY;
import static org.apache.dubbo.common.constants.CommonConstants.LIVENESS_PROBE_KEY;
import static org.apache.dubbo.common.constants.CommonConstants.READINESS_PROBE_KEY;
import static org.apache.dubbo.common.constants.CommonConstants.STARTUP_PROBE;
import static org.apache.dubbo.common.constants.CommonConstants.URL_MERGE_PROCESSOR_KEY;
import static org.apache.dubbo.common.constants.CommonConstants.REFER_THREAD_NUM_KEY;
import static org.apache.dubbo.common.constants.CommonConstants.REFER_BACKGROUND_KEY;
import static org.apache.dubbo.common.constants.CommonConstants.REFER_ASYNC_KEY;
import static org.apache.dubbo.common.constants.CommonConstants.REVISION_KEY;
import static org.apache.dubbo.common.constants.CommonConstants.METHODS_KEY;
import static org.apache.dubbo.common.constants.CommonConstants.GENERIC_KEY;
import static org.apache.dubbo.common.constants.QosConstants.QOS_ENABLE;
import static org.apache.dubbo.common.constants.QosConstants.QOS_HOST;
import static org.apache.dubbo.common.constants.QosConstants.QOS_PORT;
import static org.apache.dubbo.common.constants.QosConstants.ACCEPT_FOREIGN_IP;
import static org.apache.dubbo.common.constants.RegistryConstants.REGISTRY_PUBLISH_INSTANCE_KEY;
import static org.apache.dubbo.common.constants.RegistryConstants.REGISTRY_PUBLISH_INTERFACE_KEY;
import static org.apache.dubbo.registry.Constants.ENABLE_CONFIGURATION_LISTEN;
import static org.apache.dubbo.registry.Constants.REGISTER_IP_KEY;
import static org.apache.dubbo.rpc.Constants.SCOPE_REMOTE;
import static org.apache.dubbo.rpc.Constants.LOCAL_PROTOCOL;
import static org.apache.dubbo.rpc.Constants.DEFAULT_STUB_EVENT;
import static org.apache.dubbo.rpc.Constants.LOCAL_KEY;
import static org.apache.dubbo.rpc.Constants.SCOPE_KEY;
import static org.apache.dubbo.rpc.Constants.SCOPE_LOCAL;
import static org.mockito.Mockito.mock;
import static org.mockito.Mockito.when;

public class ReferenceConfigTest {
    private TestingServer zkServer;
    private String registryUrl;

    @BeforeEach
    public void setUp() throws Exception {
        DubboBootstrap.reset();
        int zkServerPort = NetUtils.getAvailablePort(NetUtils.getRandomPort());
        this.zkServer = new TestingServer(zkServerPort, true);
        this.zkServer.start();
        this.registryUrl = "zookeeper://localhost:" + zkServerPort;
<<<<<<< HEAD

        // preload
        ReferenceConfig preloadReferenceConfig = new ReferenceConfig();
        ApplicationModel.defaultModel().getApplicationConfigManager();
=======
        ApplicationModel.getConfigManager();
>>>>>>> 3f591501
        DubboBootstrap.getInstance();
    }

    @AfterEach
    public void tearDown() throws IOException {
        DubboBootstrap.reset();
        zkServer.stop();
        Mockito.framework().clearInlineMocks();

    }

    /**
     * Test whether the configuration required for the aggregation service reference meets expectations
     */
    @Test
    public void testAppendConfig() {

        ReferenceConfig<DemoService> referenceConfig = new ReferenceConfig<>();
        referenceConfig.setClient("netty");
        referenceConfig.setGeneric(Boolean.FALSE.toString());
        referenceConfig.setProtocol("dubbo");
        referenceConfig.setInit(true);
        referenceConfig.setLazy(false);
        referenceConfig.setInjvm(false);
        referenceConfig.setReconnect("reconnect");
        referenceConfig.setSticky(false);
        referenceConfig.setStub(DEFAULT_STUB_EVENT);
        referenceConfig.setRouter("default");
        referenceConfig.setReferAsync(true);

        DubboBootstrap.getInstance()
            .application("application1")
            .initialize();
        referenceConfig.setBootstrap(DubboBootstrap.getInstance());

        ApplicationConfig applicationConfig = new ApplicationConfig();
        applicationConfig.setName("application1");
        applicationConfig.setVersion("v1");
        applicationConfig.setOwner("owner1");
        applicationConfig.setOrganization("bu1");
        applicationConfig.setArchitecture("architecture1");
        applicationConfig.setEnvironment("test");
        applicationConfig.setCompiler("javassist");
        applicationConfig.setLogger("log4j");
        applicationConfig.setDumpDirectory("/");
        applicationConfig.setQosEnable(false);
        applicationConfig.setQosHost("127.0.0.1");
        applicationConfig.setQosPort(77777);
        applicationConfig.setQosAcceptForeignIp(false);
        Map<String, String> parameters = new HashMap<>();
        parameters.put("key1", "value1");
        parameters.put("key2", "value2");
        applicationConfig.setParameters(parameters);
        applicationConfig.setShutwait("5");
        applicationConfig.setMetadataType("local");
        applicationConfig.setRegisterConsumer(false);
        applicationConfig.setRepository("repository1");
        applicationConfig.setEnableFileCache(false);
        applicationConfig.setPublishInstance(false);
        applicationConfig.setPublishInterface(false);
        applicationConfig.setProtocol("dubbo");
        applicationConfig.setMetadataServicePort(88888);
        applicationConfig.setLivenessProbe("livenessProbe");
        applicationConfig.setReadinessProbe("readinessProb");
        applicationConfig.setStartupProbe("startupProbe");

        MonitorConfig monitorConfig = new MonitorConfig();
        applicationConfig.setMonitor(monitorConfig);

        MetricsConfig metricsConfig = new MetricsConfig();
        metricsConfig.setProtocol("metricProtocol");
        metricsConfig.setPort("55555");

        ModuleConfig moduleConfig = new ModuleConfig();
        moduleConfig.setMonitor("default");
        moduleConfig.setName("module1");
        moduleConfig.setOrganization("application1");
        moduleConfig.setVersion("v1");
        moduleConfig.setOwner("owner1");

        ConsumerConfig consumerConfig = new ConsumerConfig();
        consumerConfig.setClient("netty");
        consumerConfig.setThreadpool("fixed");
        consumerConfig.setCorethreads(200);
        consumerConfig.setQueues(500);
        consumerConfig.setThreads(300);
        consumerConfig.setShareconnections(10);
        consumerConfig.setUrlMergeProcessor("default");
        consumerConfig.setReferThreadNum(20);
        consumerConfig.setReferBackground(false);
        referenceConfig.setConsumer(consumerConfig);

        MethodConfig methodConfig = new MethodConfig();
        methodConfig.setName("method1");
        methodConfig.setStat(1);
        methodConfig.setRetries(0);
        methodConfig.setExecutes(10);
        methodConfig.setDeprecated(false);
        methodConfig.setSticky(false);
        methodConfig.setReturn(false);
        methodConfig.setService("service");
        methodConfig.setServiceId(DemoService.class.getName());
        methodConfig.setParentPrefix("demo");


        referenceConfig.setMethods(Collections.singletonList(methodConfig));

        ConfigManager configManager = mock(ConfigManager.class);
        Environment environment = mock(Environment.class);
        CompositeConfiguration compositeConfiguration = mock(CompositeConfiguration.class);
        Configuration dynamicGlobalConfiguration = mock(Configuration.class);
        ServiceRepository serviceRepository = mock(ServiceRepository.class);
        ConsumerModel consumerModel = mock(ConsumerModel.class);

        when(configManager.getApplicationOrElseThrow()).thenReturn(applicationConfig);
        when(configManager.getMetrics()).thenReturn(Optional.of(metricsConfig));
        when(configManager.getModule()).thenReturn(Optional.of(moduleConfig));

        MockedStatic<ApplicationModel> applicationModelMockedStatic = Mockito.mockStatic(ApplicationModel.class);
        applicationModelMockedStatic.when(ApplicationModel::getConfigManager).thenReturn(configManager);
        applicationModelMockedStatic.when(ApplicationModel::getEnvironment).thenReturn(environment);
        applicationModelMockedStatic.when(ApplicationModel::getServiceRepository).thenReturn(serviceRepository);
        when(environment.getConfiguration()).thenReturn(compositeConfiguration);
        when(environment.getDynamicGlobalConfiguration()).thenReturn(dynamicGlobalConfiguration);
        when(compositeConfiguration.convert(Boolean.class, ENABLE_CONFIGURATION_LISTEN, true))
            .thenReturn(true);

        MockedStatic<MetadataReportInstance> metadataReportInstanceMockedStatic =
            Mockito.mockStatic(MetadataReportInstance.class);

        MetadataReport metadataReport = mock(MetadataReport.class);
        metadataReportInstanceMockedStatic.when(() -> MetadataReportInstance.getMetadataReport("default"))
            .thenReturn(metadataReport);


        when(serviceRepository.lookupReferredService("org.apache.dubbo.config.api.DemoService"))
            .thenReturn(consumerModel);

        referenceConfig.refreshed.set(true);
        referenceConfig.setInterface(DemoService.class);
        referenceConfig.getInterfaceClass();
        referenceConfig.setCheck(false);
        RegistryConfig registry = new RegistryConfig();
        registry.setAddress(registryUrl);
        applicationConfig.setRegistries(Collections.singletonList(registry));
        applicationConfig.setRegistryIds(registry.getId());
        moduleConfig.setRegistries(Collections.singletonList(registry));

        referenceConfig.setRegistry(registry);

        referenceConfig.init();

        ServiceMetadata serviceMetadata = referenceConfig.getServiceMetadata();

        // verify additional side parameter
        Assertions.assertEquals(CONSUMER_SIDE, serviceMetadata.getAttachments().get(SIDE_KEY));

        // verify additional interface parameter
        Assertions.assertEquals(DemoService.class.getName(), serviceMetadata.getAttachments().get(INTERFACE_KEY));

        // verify additional metadata-type parameter
        Assertions.assertEquals(DEFAULT_METADATA_STORAGE_TYPE, serviceMetadata.getAttachments().get(METADATA_KEY));

        // verify additional register.ip parameter
        Assertions.assertEquals(NetUtils.getLocalHost(), serviceMetadata.getAttachments().get(REGISTER_IP_KEY));

        // verify additional runtime parameters
        Assertions.assertEquals(Version.getProtocolVersion(), serviceMetadata.getAttachments().get(DUBBO_VERSION_KEY));
        Assertions.assertEquals(Version.getVersion(), serviceMetadata.getAttachments().get(RELEASE_KEY));
        Assertions.assertTrue(serviceMetadata.getAttachments().containsKey(TIMESTAMP_KEY));
        Assertions.assertEquals(String.valueOf(ConfigUtils.getPid()), serviceMetadata.getAttachments().get(PID_KEY));

        // verify additional metric config
        Assertions.assertEquals(metricsConfig.getProtocol(), serviceMetadata.getAttachments().get(METRICS_PROTOCOL));
        Assertions.assertEquals(metricsConfig.getPort(), serviceMetadata.getAttachments().get(METRICS_PORT));

        // verify additional application config
        Assertions.assertEquals(applicationConfig.getName(), serviceMetadata.getAttachments().get(APPLICATION_KEY));
        Assertions.assertEquals(applicationConfig.getOwner(), serviceMetadata.getAttachments().get("owner"));
        Assertions.assertEquals(applicationConfig.getVersion(),
            serviceMetadata.getAttachments().get(APPLICATION_VERSION_KEY));
        Assertions.assertEquals(applicationConfig.getOrganization(),
            serviceMetadata.getAttachments().get("organization"));
        Assertions.assertEquals(applicationConfig.getArchitecture(),
            serviceMetadata.getAttachments().get("architecture"));
        Assertions.assertEquals(applicationConfig.getEnvironment(),
            serviceMetadata.getAttachments().get("environment"));
        Assertions.assertEquals(applicationConfig.getCompiler(), serviceMetadata.getAttachments().get("compiler"));
        Assertions.assertEquals(applicationConfig.getLogger(), serviceMetadata.getAttachments().get("logger"));
        Assertions.assertFalse(serviceMetadata.getAttachments().containsKey("registries"));
        Assertions.assertFalse(serviceMetadata.getAttachments().containsKey("registry.ids"));
        Assertions.assertFalse(serviceMetadata.getAttachments().containsKey("monitor"));
        Assertions.assertEquals(applicationConfig.getDumpDirectory(),
            serviceMetadata.getAttachments().get(DUMP_DIRECTORY));
        Assertions.assertEquals(applicationConfig.getQosEnable().toString(),
            serviceMetadata.getAttachments().get(QOS_ENABLE));
        Assertions.assertEquals(applicationConfig.getQosHost(),
            serviceMetadata.getAttachments().get(QOS_HOST));
        Assertions.assertEquals(applicationConfig.getQosPort().toString(),
            serviceMetadata.getAttachments().get(QOS_PORT));
        Assertions.assertEquals(applicationConfig.getQosAcceptForeignIp().toString(),
            serviceMetadata.getAttachments().get(ACCEPT_FOREIGN_IP));
        Assertions.assertEquals(applicationConfig.getParameters().get("key1"),
            serviceMetadata.getAttachments().get("key1"));
        Assertions.assertEquals(applicationConfig.getParameters().get("key2"),
            serviceMetadata.getAttachments().get("key2"));
        Assertions.assertEquals(applicationConfig.getShutwait(),
            serviceMetadata.getAttachments().get("shutwait"));
        Assertions.assertEquals(applicationConfig.getMetadataType(),
            serviceMetadata.getAttachments().get(METADATA_KEY));
        Assertions.assertEquals(applicationConfig.getRegisterConsumer().toString(),
            serviceMetadata.getAttachments().get("register.consumer"));
        Assertions.assertEquals(applicationConfig.getRepository(),
            serviceMetadata.getAttachments().get("repository"));
        Assertions.assertEquals(applicationConfig.getEnableFileCache().toString(),
            serviceMetadata.getAttachments().get(REGISTRY_LOCAL_FILE_CACHE_ENABLED));
        Assertions.assertEquals(applicationConfig.getPublishInstance().toString(),
            serviceMetadata.getAttachments().get(REGISTRY_PUBLISH_INSTANCE_KEY));
        Assertions.assertEquals(applicationConfig.getPublishInterface().toString(),
            serviceMetadata.getAttachments().get(REGISTRY_PUBLISH_INTERFACE_KEY));
        Assertions.assertTrue(serviceMetadata.getAttachments().containsKey(REGISTRY_PUBLISH_INTERFACE_KEY));
        Assertions.assertEquals(applicationConfig.getMetadataServicePort().toString(),
            serviceMetadata.getAttachments().get(METADATA_SERVICE_PORT_KEY));
        Assertions.assertEquals(applicationConfig.getLivenessProbe(),
            serviceMetadata.getAttachments().get(LIVENESS_PROBE_KEY));
        Assertions.assertEquals(applicationConfig.getReadinessProbe(),
            serviceMetadata.getAttachments().get(READINESS_PROBE_KEY));
        Assertions.assertEquals(applicationConfig.getStartupProbe(),
            serviceMetadata.getAttachments().get(STARTUP_PROBE));

        // verify additional module config
        Assertions.assertEquals(moduleConfig.getName(), serviceMetadata.getAttachments().get("module"));
        Assertions.assertFalse(serviceMetadata.getAttachments().containsKey("monitor"));
        Assertions.assertEquals(moduleConfig.getOrganization(),
            serviceMetadata.getAttachments().get("module.organization"));
        Assertions.assertEquals(moduleConfig.getOwner(), serviceMetadata.getAttachments().get("module.owner"));
        Assertions.assertFalse(serviceMetadata.getAttachments().containsKey("registries"));
        Assertions.assertEquals(moduleConfig.getVersion(), serviceMetadata.getAttachments().get("module.version"));

        // verify additional consumer config
        Assertions.assertEquals(consumerConfig.getClient(), serviceMetadata.getAttachments().get("client"));
        Assertions.assertEquals(consumerConfig.getThreadpool(), serviceMetadata.getAttachments().get("threadpool"));
        Assertions.assertEquals(consumerConfig.getCorethreads().toString(),
            serviceMetadata.getAttachments().get("corethreads"));
        Assertions.assertEquals(consumerConfig.getQueues().toString(),
            serviceMetadata.getAttachments().get("queues"));
        Assertions.assertEquals(consumerConfig.getThreads().toString(),
            serviceMetadata.getAttachments().get("threads"));
        Assertions.assertEquals(consumerConfig.getShareconnections().toString(),
            serviceMetadata.getAttachments().get("shareconnections"));
        Assertions.assertEquals(consumerConfig.getUrlMergeProcessor(),
            serviceMetadata.getAttachments().get(URL_MERGE_PROCESSOR_KEY));
        Assertions.assertFalse(serviceMetadata.getAttachments().containsKey(REFER_THREAD_NUM_KEY));
        Assertions.assertFalse(serviceMetadata.getAttachments().containsKey(REFER_BACKGROUND_KEY));

        // verify additional reference config
        Assertions.assertEquals(referenceConfig.getClient(), serviceMetadata.getAttachments().get("client"));
        Assertions.assertEquals(referenceConfig.getGeneric(), serviceMetadata.getAttachments().get("generic"));
        Assertions.assertEquals(referenceConfig.getProtocol(), serviceMetadata.getAttachments().get("protocol"));
        Assertions.assertEquals(referenceConfig.isInit().toString(), serviceMetadata.getAttachments().get("init"));
        Assertions.assertEquals(referenceConfig.getLazy().toString(), serviceMetadata.getAttachments().get("lazy"));
        Assertions.assertEquals(referenceConfig.isInjvm().toString(), serviceMetadata.getAttachments().get("injvm"));
        Assertions.assertEquals(referenceConfig.getReconnect(), serviceMetadata.getAttachments().get("reconnect"));
        Assertions.assertEquals(referenceConfig.getSticky().toString(), serviceMetadata.getAttachments().get("sticky"));
        Assertions.assertEquals(referenceConfig.getStub(), serviceMetadata.getAttachments().get("stub"));
        Assertions.assertEquals(referenceConfig.getProvidedBy(), serviceMetadata.getAttachments().get("provided-by"));
        Assertions.assertEquals(referenceConfig.getRouter(), serviceMetadata.getAttachments().get("router"));
        Assertions.assertEquals(referenceConfig.getReferAsync().toString(),
            serviceMetadata.getAttachments().get(REFER_ASYNC_KEY));

        // verify additional method config
        Assertions.assertFalse(serviceMetadata.getAttachments().containsKey("name"));
        Assertions.assertEquals(methodConfig.getStat().toString(),
            serviceMetadata.getAttachments().get("method1.stat"));
        Assertions.assertEquals(methodConfig.getRetries().toString(),
            serviceMetadata.getAttachments().get("method1.retries"));
        Assertions.assertFalse(serviceMetadata.getAttachments().containsKey("method1.reliable"));
        Assertions.assertEquals(methodConfig.getExecutes().toString(),
            serviceMetadata.getAttachments().get("method1.executes"));
        Assertions.assertEquals(methodConfig.getDeprecated().toString(),
            serviceMetadata.getAttachments().get("method1.deprecated"));
        Assertions.assertFalse(serviceMetadata.getAttachments().containsKey("method1.stick"));
        Assertions.assertEquals(methodConfig.isReturn().toString(),
            serviceMetadata.getAttachments().get("method1.return"));
        Assertions.assertFalse(serviceMetadata.getAttachments().containsKey("method1.service"));
        Assertions.assertFalse(serviceMetadata.getAttachments().containsKey("method1.service.id"));
        Assertions.assertFalse(serviceMetadata.getAttachments().containsKey("method1.parent.prefix"));

        // verify additional revision and methods parameter
        Assertions.assertEquals(Version.getVersion(referenceConfig.getInterfaceClass(), referenceConfig.getVersion()),
            serviceMetadata.getAttachments().get(REVISION_KEY));
        Assertions.assertTrue(serviceMetadata.getAttachments().containsKey(METHODS_KEY));
        Assertions.assertEquals(DemoService.class.getMethods().length,
            StringUtils.split((String) serviceMetadata.getAttachments().get(METHODS_KEY), ',').length);

        applicationModelMockedStatic.closeOnDemand();
        metadataReportInstanceMockedStatic.closeOnDemand();
    }

    @Test
    public void testShouldJvmRefer() {

        Map<String, String> parameters = new HashMap<>();

        ReferenceConfig<DemoService> referenceConfig = new ReferenceConfig<>();

        // verify that if injvm is configured as true, local references should be made
        referenceConfig.setInjvm(true);
        Assertions.assertTrue(referenceConfig.shouldJvmRefer(parameters));

        // verify that if injvm is configured as false, local references should not be made
        referenceConfig.setInjvm(false);
        Assertions.assertFalse(referenceConfig.shouldJvmRefer(parameters));

        // verify that if url is configured, local reference should not be made
        referenceConfig.setInjvm(null);
        referenceConfig.setUrl("dubbo://127.0.0.1:20880/DemoService");
        parameters.put(INTERFACE_KEY, DemoService.class.getName());
        Assertions.assertFalse(referenceConfig.shouldJvmRefer(parameters));
        parameters.clear();

        // verify that if scope is configured as local, local references should be made
        referenceConfig.setInjvm(null);
        referenceConfig.setUrl(null);
        parameters.put(SCOPE_KEY, SCOPE_LOCAL);
        Assertions.assertTrue(referenceConfig.shouldJvmRefer(parameters));
        parameters.clear();

        // verify that if url protocol is configured as injvm, local references should be made
        referenceConfig.setInjvm(null);
        referenceConfig.setUrl(null);
        parameters.put(LOCAL_PROTOCOL, "true");
        Assertions.assertTrue(referenceConfig.shouldJvmRefer(parameters));
        parameters.clear();

        // verify that if generic is configured as true, local references should not be made
        referenceConfig.setInjvm(null);
        referenceConfig.setUrl(null);
        parameters.put(GENERIC_KEY, "true");
        Assertions.assertFalse(referenceConfig.shouldJvmRefer(parameters));
        parameters.clear();

        // verify that if the service has been exposed, and the cluster is not configured with broadcast, local reference should be made
        referenceConfig.setInjvm(null);
        referenceConfig.setUrl(null);
        ProxyFactory proxy = ExtensionLoader.getExtensionLoader(ProxyFactory.class).getAdaptiveExtension();
        DemoService service = new DemoServiceImpl();
        URL url = URL.valueOf("dubbo://127.0.0.1/DemoService")
            .addParameter(INTERFACE_KEY, DemoService.class.getName());
        parameters.put(INTERFACE_KEY, DemoService.class.getName());
        Exporter<?> exporter = InjvmProtocol.getInjvmProtocol().export(proxy.getInvoker(service, DemoService.class, url));
        InjvmProtocol.getInjvmProtocol().getExporterMap().put(DemoService.class.getName(), exporter);
        Assertions.assertTrue(referenceConfig.shouldJvmRefer(parameters));

        // verify that if the service has been exposed, and the cluster is configured with broadcast, local reference should not be made
        parameters.put(CLUSTER_KEY, BROADCAST_CLUSTER);
        Assertions.assertFalse(referenceConfig.shouldJvmRefer(parameters));
        parameters.clear();
        InjvmProtocol.getInjvmProtocol().destroy();
    }

    @Test
    public void testCreateInvokerForLocalRefer() {

        ReferenceConfig<DemoService> referenceConfig = new ReferenceConfig<>();
        referenceConfig.setScope(LOCAL_KEY);

        DubboBootstrap.getInstance()
            .application("application1")
            .initialize();
        referenceConfig.setBootstrap(DubboBootstrap.getInstance());

        ApplicationConfig applicationConfig = new ApplicationConfig();
        applicationConfig.setName("application1");
        Map<String, String> parameters = new HashMap<>();
        parameters.put("key1", "value1");
        parameters.put("key2", "value2");
        applicationConfig.setParameters(parameters);

        ConfigManager configManager = mock(ConfigManager.class);
        Environment environment = mock(Environment.class);
        CompositeConfiguration compositeConfiguration = mock(CompositeConfiguration.class);
        Configuration dynamicGlobalConfiguration = mock(Configuration.class);
        ServiceRepository serviceRepository = mock(ServiceRepository.class);
        ConsumerModel consumerModel = mock(ConsumerModel.class);

        when(configManager.getApplicationOrElseThrow()).thenReturn(applicationConfig);

        MockedStatic<ApplicationModel> applicationModelMockedStatic = Mockito.mockStatic(ApplicationModel.class);
        applicationModelMockedStatic.when(ApplicationModel::getConfigManager).thenReturn(configManager);
        applicationModelMockedStatic.when(ApplicationModel::getEnvironment).thenReturn(environment);
        applicationModelMockedStatic.when(ApplicationModel::getServiceRepository).thenReturn(serviceRepository);
        when(environment.getConfiguration()).thenReturn(compositeConfiguration);
        when(environment.getDynamicGlobalConfiguration()).thenReturn(dynamicGlobalConfiguration);
        when(compositeConfiguration.convert(Boolean.class, ENABLE_CONFIGURATION_LISTEN, true))
            .thenReturn(true);

        MockedStatic<MetadataReportInstance> metadataReportInstanceMockedStatic =
            Mockito.mockStatic(MetadataReportInstance.class);

        MetadataReport metadataReport = mock(MetadataReport.class);
        metadataReportInstanceMockedStatic.when(() -> MetadataReportInstance.getMetadataReport("default"))
            .thenReturn(metadataReport);


        when(serviceRepository.lookupReferredService("org.apache.dubbo.config.api.DemoService"))
            .thenReturn(consumerModel);

        referenceConfig.refreshed.set(true);
        referenceConfig.setInterface(DemoService.class);
        referenceConfig.getInterfaceClass();
        referenceConfig.setCheck(false);

        referenceConfig.init();
        Assertions.assertTrue(referenceConfig.getInvoker() instanceof ListenerInvokerWrapper);
        Assertions.assertTrue(((ListenerInvokerWrapper<?>) referenceConfig.getInvoker()).getInvoker() instanceof InjvmInvoker);
        URL url = ((ListenerInvokerWrapper<?>) referenceConfig.getInvoker()).getInvoker().getUrl();
        Assertions.assertEquals("application1", url.getParameter("application"));
        Assertions.assertEquals("value1", url.getParameter("key1"));
        Assertions.assertEquals("value2", url.getParameter("key2"));

        applicationModelMockedStatic.closeOnDemand();
        metadataReportInstanceMockedStatic.closeOnDemand();
    }

    @Test
    @Disabled("Disabled due to Github Actions environment")
    public void testInjvm() throws Exception {
        ApplicationConfig application = new ApplicationConfig();
        application.setName("test-protocol-random-port");
        application.setEnableFileCache(false);
        ApplicationModel.defaultModel().getApplicationConfigManager().setApplication(application);

        RegistryConfig registry = new RegistryConfig();
        registry.setAddress(registryUrl);

        ProtocolConfig protocol = new ProtocolConfig();
        protocol.setName("dubbo");

        ServiceConfig<DemoService> demoService;
        demoService = new ServiceConfig<>();
        demoService.setInterface(DemoService.class);
        demoService.setRef(new DemoServiceImpl());
        demoService.setRegistry(registry);
        demoService.setProtocol(protocol);

        ReferenceConfig<DemoService> rc = new ReferenceConfig<>();
        rc.setRegistry(registry);
        rc.setInterface(DemoService.class.getName());
        rc.setScope(SCOPE_REMOTE);

        try {
            System.setProperty("java.net.preferIPv4Stack", "true");
            demoService.export();
            rc.get();
            Assertions.assertFalse(LOCAL_PROTOCOL.equalsIgnoreCase(
                rc.getInvoker().getUrl().getProtocol()));
        } finally {
            System.clearProperty("java.net.preferIPv4Stack");
            rc.destroy();
            demoService.unexport();
        }

        // Manually trigger dubbo resource recycling.
        DubboBootstrap.getInstance().destroy();
    }

    /**
     * unit test for dubbo-1765
     */
    @Test
    public void test1ReferenceRetry() {
        ApplicationConfig application = new ApplicationConfig();
        application.setName("test-reference-retry");
        application.setEnableFileCache(false);
        ApplicationModel.defaultModel().getApplicationConfigManager().setApplication(application);

        RegistryConfig registry = new RegistryConfig();
        registry.setAddress(registryUrl);
        ProtocolConfig protocol = new ProtocolConfig();
        protocol.setName("injvm");

        ReferenceConfig<DemoService> rc = new ReferenceConfig<>();
        rc.setRegistry(registry);
        rc.setInterface(DemoService.class.getName());

        boolean success = false;
        DemoService demoService = null;
        try {
            demoService = rc.get();
            success = true;
        } catch (Exception e) {
            // ignore
        }
        Assertions.assertFalse(success);
        Assertions.assertNull(demoService);

        try {
            System.setProperty("java.net.preferIPv4Stack", "true");
            ProxyFactory proxy = ExtensionLoader.getExtensionLoader(ProxyFactory.class).getAdaptiveExtension();
            DemoService service = new DemoServiceImpl();
            URL url = URL.valueOf("dubbo://127.0.0.1/DemoService")
                .addParameter(INTERFACE_KEY, DemoService.class.getName());
            InjvmProtocol.getInjvmProtocol().export(proxy.getInvoker(service, DemoService.class, url));
            demoService = rc.get();
            success = true;
        } catch (Exception e) {
            // ignore
        } finally {
            rc.destroy();
            InjvmProtocol.getInjvmProtocol().destroy();
            System.clearProperty("java.net.preferIPv4Stack");

        }
        Assertions.assertTrue(success);
        Assertions.assertNotNull(demoService);

    }

    @Test
    public void testMetaData() {
        ReferenceConfig config = new ReferenceConfig();
        Map<String, String> metaData = config.getMetaData();
        Assertions.assertEquals(0, metaData.size(), "Expect empty metadata but found: " + metaData);

        // test merged and override consumer attributes
        ConsumerConfig consumerConfig = new ConsumerConfig();
        consumerConfig.setAsync(true);
        consumerConfig.setActives(10);
        config.setConsumer(consumerConfig);
        config.setAsync(false);// override

        metaData = config.getMetaData();
        Assertions.assertEquals(2, metaData.size());
        Assertions.assertEquals("" + consumerConfig.getActives(), metaData.get("actives"));
        Assertions.assertEquals("" + config.isAsync(), metaData.get("async"));

    }

    @Test
    public void testGetPrefixes() {

        ReferenceConfig referenceConfig = new ReferenceConfig();
        referenceConfig.setInterface(DemoService.class);

        List<String> prefixes = referenceConfig.getPrefixes();
        Assertions.assertTrue(prefixes.contains("dubbo.reference." + referenceConfig.getInterface()));

        long start = System.currentTimeMillis();
        for (int i = 0; i < 1000; i++) {
            referenceConfig.getPrefixes();
        }
        long end = System.currentTimeMillis();
        System.out.println("ReferenceConfig get prefixes cost: " + (end - start));

    }

    @Test
    public void testLargeReferences() throws InterruptedException {
        int amount = 10000;
        ApplicationConfig applicationConfig = new ApplicationConfig();
        applicationConfig.setName("test-app");
        MetadataReportConfig metadataReportConfig = new MetadataReportConfig();
        metadataReportConfig.setAddress("metadata://");
        ConfigCenterConfig configCenterConfig = new ConfigCenterConfig();
        configCenterConfig.setAddress("diamond://");

        testInitReferences(0, amount, applicationConfig, metadataReportConfig, configCenterConfig);
        ApplicationModel.defaultModel().getApplicationConfigManager().clear();
        testInitReferences(0, 1, applicationConfig, metadataReportConfig, configCenterConfig);

        long t1 = System.currentTimeMillis();
        int nThreads = 8;
        ExecutorService executorService = Executors.newFixedThreadPool(nThreads);
        for (int i = 0; i < nThreads; i++) {
            int perCount = (int) (1.0 * amount / nThreads);
            int start = perCount * i;
            int end = start + perCount;
            if (i == nThreads - 1) {
                end = amount;
            }
            int finalEnd = end;
            System.out.println(String.format("start thread %s: range: %s - %s, count: %s", i, start, end, (end - start)));
            executorService.submit(() -> {
                testInitReferences(start, finalEnd, applicationConfig, metadataReportConfig, configCenterConfig);
            });
        }
        executorService.shutdown();
        executorService.awaitTermination(100, TimeUnit.SECONDS);

        long t2 = System.currentTimeMillis();
        long cost = t2 - t1;
        System.out.println("Init large references cost: " + cost + "ms");
        Assertions.assertEquals(amount, DubboBootstrap.getInstance().getConfigManager().getReferences().size());
        Assertions.assertTrue(cost < 1000, "Init large references too slowly: " + cost);

        //test equals
        testSearchReferences();

    }

    private void testSearchReferences() {
        long t1 = System.currentTimeMillis();
        Collection<ReferenceConfigBase<?>> references = DubboBootstrap.getInstance().getConfigManager().getReferences();
        List<ReferenceConfigBase<?>> results = references.stream().filter(rc -> rc.equals(references.iterator().next()))
            .collect(Collectors.toList());
        long t2 = System.currentTimeMillis();
        long cost = t2 - t1;
        System.out.println("Search large references cost: " + cost + "ms");
        Assertions.assertEquals(1, results.size());
        Assertions.assertTrue(cost < 1000, "Search large references too slowly: " + cost);
    }

    private long testInitReferences(int start, int end, ApplicationConfig applicationConfig, MetadataReportConfig metadataReportConfig, ConfigCenterConfig configCenterConfig) {
        // test add large number of references
        long t1 = System.currentTimeMillis();
        try {
            for (int i = start; i < end; i++) {
                ReferenceConfig referenceConfig = new ReferenceConfig();
                referenceConfig.setInterface("com.test.TestService" + i);
                referenceConfig.setApplication(applicationConfig);
                referenceConfig.setMetadataReportConfig(metadataReportConfig);
                referenceConfig.setConfigCenter(configCenterConfig);
                DubboBootstrap.getInstance().reference(referenceConfig);

                //ApplicationModel.defaultModel().getConfigManager().getConfigCenters();
            }
        } catch (Throwable e) {
            e.printStackTrace();
        }
        long t2 = System.currentTimeMillis();
        return t2 - t1;
    }

    @Test
    public void testConstructWithReferenceAnnotation() throws NoSuchFieldException {
        Reference reference = getClass().getDeclaredField("innerTest").getAnnotation(Reference.class);
        ReferenceConfig referenceConfig = new ReferenceConfig(reference);
        Assertions.assertEquals(1, referenceConfig.getMethods().size());
        Assertions.assertEquals(((MethodConfig) referenceConfig.getMethods().get(0)).getName(), "sayHello");
        Assertions.assertEquals(1300, (int) ((MethodConfig) referenceConfig.getMethods().get(0)).getTimeout());
        Assertions.assertEquals(4, (int) ((MethodConfig) referenceConfig.getMethods().get(0)).getRetries());
        Assertions.assertEquals(((MethodConfig) referenceConfig.getMethods().get(0)).getLoadbalance(), "random");
        Assertions.assertEquals(3, (int) ((MethodConfig) referenceConfig.getMethods().get(0)).getActives());
        Assertions.assertEquals(5, (int) ((MethodConfig) referenceConfig.getMethods().get(0)).getExecutes());
        Assertions.assertTrue(((MethodConfig) referenceConfig.getMethods().get(0)).isAsync());
        Assertions.assertEquals(((MethodConfig) referenceConfig.getMethods().get(0)).getOninvokeMethod(), "i");
        Assertions.assertEquals(((MethodConfig) referenceConfig.getMethods().get(0)).getOnreturnMethod(), "r");
        Assertions.assertEquals(((MethodConfig) referenceConfig.getMethods().get(0)).getOnthrowMethod(), "t");
        Assertions.assertEquals(((MethodConfig) referenceConfig.getMethods().get(0)).getCache(), "c");
    }


    @Reference(methods = {@Method(name = "sayHello", timeout = 1300, retries = 4, loadbalance = "random", async = true,
        actives = 3, executes = 5, deprecated = true, sticky = true, oninvoke = "instance.i", onthrow = "instance.t", onreturn = "instance.r", cache = "c", validation = "v",
        arguments = {@Argument(index = 24, callback = true, type = "sss")})})
    private InnerTest innerTest;

    private class InnerTest {

    }
}<|MERGE_RESOLUTION|>--- conflicted
+++ resolved
@@ -32,15 +32,12 @@
 import org.apache.dubbo.config.bootstrap.DubboBootstrap;
 import org.apache.dubbo.config.context.ConfigManager;
 import org.apache.dubbo.config.provider.impl.DemoServiceImpl;
-<<<<<<< HEAD
-=======
 
 import org.apache.dubbo.metadata.report.MetadataReport;
 import org.apache.dubbo.metadata.report.MetadataReportInstance;
 import org.apache.dubbo.rpc.Exporter;
 import org.apache.dubbo.rpc.ProxyFactory;
 import org.apache.dubbo.rpc.listener.ListenerInvokerWrapper;
->>>>>>> 3f591501
 import org.apache.dubbo.rpc.model.ApplicationModel;
 
 import org.apache.curator.test.TestingServer;
@@ -126,14 +123,10 @@
         this.zkServer = new TestingServer(zkServerPort, true);
         this.zkServer.start();
         this.registryUrl = "zookeeper://localhost:" + zkServerPort;
-<<<<<<< HEAD
 
         // preload
         ReferenceConfig preloadReferenceConfig = new ReferenceConfig();
         ApplicationModel.defaultModel().getApplicationConfigManager();
-=======
-        ApplicationModel.getConfigManager();
->>>>>>> 3f591501
         DubboBootstrap.getInstance();
     }
 
