--- conflicted
+++ resolved
@@ -28,13 +28,10 @@
 import org.apache.dubbo.config.api.DemoService;
 import org.apache.dubbo.config.bootstrap.DubboBootstrap;
 import org.apache.dubbo.config.provider.impl.DemoServiceImpl;
-<<<<<<< HEAD
-=======
 
 import org.apache.dubbo.metadata.report.MetadataReport;
 import org.apache.dubbo.metadata.report.MetadataReportInstance;
 import org.apache.dubbo.registry.client.migration.MigrationInvoker;
->>>>>>> b8de0a7f
 import org.apache.dubbo.rpc.Exporter;
 import org.apache.dubbo.rpc.ProxyFactory;
 import org.apache.dubbo.rpc.listener.ListenerInvokerWrapper;
@@ -116,17 +113,12 @@
         int zkServerPort = NetUtils.getAvailablePort(NetUtils.getRandomPort());
         this.zkServer = new TestingServer(zkServerPort, true);
         this.zkServer.start();
-<<<<<<< HEAD
-        this.registryUrl = "zookeeper://localhost:" + zkServerPort;
+        this.zkUrl = "zookeeper://localhost:" + zkServerPort;
+        this.registryUrl = "registry://localhost:" + zkServerPort+"?registry=zookeeper";
 
         // preload
         ReferenceConfig preloadReferenceConfig = new ReferenceConfig();
         ApplicationModel.defaultModel().getApplicationConfigManager();
-=======
-        this.zkUrl = "zookeeper://localhost:" + zkServerPort;
-        this.registryUrl = "registry://localhost:" + zkServerPort+"?registry=zookeeper";
-        ApplicationModel.getConfigManager();
->>>>>>> b8de0a7f
         DubboBootstrap.getInstance();
     }
 
@@ -488,8 +480,10 @@
         Assertions.assertEquals("value2", url.getParameter("key2"));
 
         dubboBootstrap.stop();
-    }
-
+
+        applicationModelMockedStatic.closeOnDemand();
+        metadataReportInstanceMockedStatic.closeOnDemand();
+    }
 
     /**
      * Verify the configuration of the registry protocol for remote reference
@@ -629,6 +623,7 @@
         applicationModelMockedStatic.closeOnDemand();
         metadataReportInstanceMockedStatic.closeOnDemand();
     }
+
 
     @Test
     @Disabled("Disabled due to Github Actions environment")
