--- conflicted
+++ resolved
@@ -35,16 +35,10 @@
     /**
      * Create an {@link ServiceDiscoveryRegistryInfoWrapper} instance.
      */
-<<<<<<< HEAD
     private ServiceDiscoveryRegistryInfoWrapper createServiceDiscoveryRegistryInfoWrapper(ServiceDiscoveryRegistry serviceDiscoveryRegistry){
         URL url = serviceDiscoveryRegistry.getUrl();
         String host = url.getHost();
         int port = url.getPort();
-=======
-    private ServiceDiscoveryRegistryInfoWrapper createServiceDiscoveryRegistryInfoWrapper(ServiceDiscoveryRegistry serviceDiscoveryRegistry) {
-        String host = serviceDiscoveryRegistry.getUrl().getHost();
-        int port = serviceDiscoveryRegistry.getUrl().getPort();
->>>>>>> 3f591501
         ServiceDiscoveryRegistryInfoWrapper serviceDiscoveryRegistryInfoWrapper = new ServiceDiscoveryRegistryInfoWrapper();
         serviceDiscoveryRegistryInfoWrapper.setHost(host);
         serviceDiscoveryRegistryInfoWrapper.setPort(port);
