/*
 * Licensed to the Apache Software Foundation (ASF) under one or more
 * contributor license agreements.  See the NOTICE file distributed with
 * this work for additional information regarding copyright ownership.
 * The ASF licenses this file to You under the Apache License, Version 2.0
 * (the "License"); you may not use this file except in compliance with
 * the License.  You may obtain a copy of the License at
 *
 *     http://www.apache.org/licenses/LICENSE-2.0
 *
 * Unless required by applicable law or agreed to in writing, software
 * distributed under the License is distributed on an "AS IS" BASIS,
 * WITHOUT WARRANTIES OR CONDITIONS OF ANY KIND, either express or implied.
 * See the License for the specific language governing permissions and
 * limitations under the License.
 */
package org.apache.dubbo.config.bootstrap;

import org.apache.dubbo.common.URL;
import org.apache.dubbo.common.beans.factory.ScopeBeanFactory;
import org.apache.dubbo.common.config.ConfigurationUtils;
import org.apache.dubbo.common.config.Environment;
import org.apache.dubbo.common.config.configcenter.DynamicConfiguration;
import org.apache.dubbo.common.config.configcenter.DynamicConfigurationFactory;
import org.apache.dubbo.common.config.configcenter.wrapper.CompositeDynamicConfiguration;
import org.apache.dubbo.common.constants.CommonConstants;
import org.apache.dubbo.common.extension.ExtensionDirector;
import org.apache.dubbo.common.extension.ExtensionLoader;
import org.apache.dubbo.common.lang.ShutdownHookCallbacks;
import org.apache.dubbo.common.logger.Logger;
import org.apache.dubbo.common.logger.LoggerFactory;
import org.apache.dubbo.common.status.reporter.FrameworkStatusReportService;
import org.apache.dubbo.common.threadpool.manager.ExecutorRepository;
import org.apache.dubbo.common.utils.ArrayUtils;
import org.apache.dubbo.common.utils.CollectionUtils;
import org.apache.dubbo.common.utils.ConfigUtils;
import org.apache.dubbo.common.utils.StringUtils;
import org.apache.dubbo.config.AbstractConfig;
import org.apache.dubbo.config.ApplicationConfig;
import org.apache.dubbo.config.ConfigCenterConfig;
import org.apache.dubbo.config.ConsumerConfig;
import org.apache.dubbo.config.DubboShutdownHook;
import org.apache.dubbo.config.MetadataReportConfig;
import org.apache.dubbo.config.MetricsConfig;
import org.apache.dubbo.config.ModuleConfig;
import org.apache.dubbo.config.MonitorConfig;
import org.apache.dubbo.config.ProtocolConfig;
import org.apache.dubbo.config.ProviderConfig;
import org.apache.dubbo.config.ReferenceConfig;
import org.apache.dubbo.config.ReferenceConfigBase;
import org.apache.dubbo.config.RegistryConfig;
import org.apache.dubbo.config.ServiceConfig;
import org.apache.dubbo.config.ServiceConfigBase;
import org.apache.dubbo.config.SslConfig;
import org.apache.dubbo.config.bootstrap.builders.ApplicationBuilder;
import org.apache.dubbo.config.bootstrap.builders.ConsumerBuilder;
import org.apache.dubbo.config.bootstrap.builders.ProtocolBuilder;
import org.apache.dubbo.config.bootstrap.builders.ProviderBuilder;
import org.apache.dubbo.config.bootstrap.builders.ReferenceBuilder;
import org.apache.dubbo.config.bootstrap.builders.RegistryBuilder;
import org.apache.dubbo.config.bootstrap.builders.ServiceBuilder;
import org.apache.dubbo.config.context.ConfigManager;
import org.apache.dubbo.config.utils.ConfigValidationUtils;
import org.apache.dubbo.config.utils.ReferenceConfigCache;
import org.apache.dubbo.metadata.MetadataService;
import org.apache.dubbo.metadata.MetadataServiceExporter;
import org.apache.dubbo.metadata.WritableMetadataService;
import org.apache.dubbo.metadata.report.MetadataReportFactory;
import org.apache.dubbo.metadata.report.MetadataReportInstance;
import org.apache.dubbo.metadata.report.support.AbstractMetadataReportFactory;
import org.apache.dubbo.registry.client.DefaultServiceInstance;
import org.apache.dubbo.registry.client.ServiceInstance;
import org.apache.dubbo.registry.client.metadata.ServiceInstanceMetadataUtils;
import org.apache.dubbo.registry.client.metadata.store.InMemoryWritableMetadataService;
import org.apache.dubbo.registry.support.AbstractRegistryFactory;
import org.apache.dubbo.rpc.Protocol;
import org.apache.dubbo.rpc.model.ApplicationModel;
import org.apache.dubbo.rpc.model.FrameworkModel;
import org.apache.dubbo.rpc.model.ModuleModel;

import java.io.IOException;
import java.util.ArrayList;
import java.util.Arrays;
import java.util.Collection;
import java.util.HashMap;
import java.util.LinkedHashMap;
import java.util.List;
import java.util.Map;
import java.util.Optional;
import java.util.Set;
import java.util.concurrent.CompletableFuture;
import java.util.concurrent.ExecutorService;
import java.util.concurrent.ScheduledFuture;
import java.util.concurrent.TimeUnit;
import java.util.concurrent.atomic.AtomicBoolean;
import java.util.concurrent.locks.Condition;
import java.util.concurrent.locks.Lock;
import java.util.concurrent.locks.ReentrantLock;
import java.util.function.Consumer;
import java.util.function.Supplier;
import java.util.stream.Collectors;

import static java.lang.String.format;
import static java.util.Collections.singletonList;
import static java.util.concurrent.Executors.newSingleThreadExecutor;
import static org.apache.dubbo.common.config.ConfigurationUtils.parseProperties;
import static org.apache.dubbo.common.constants.CommonConstants.DEFAULT_METADATA_STORAGE_TYPE;
import static org.apache.dubbo.common.constants.CommonConstants.DUBBO;
import static org.apache.dubbo.common.constants.CommonConstants.REGISTRY_SPLIT_PATTERN;
import static org.apache.dubbo.common.constants.CommonConstants.REMOTE_METADATA_STORAGE_TYPE;
import static org.apache.dubbo.common.function.ThrowableAction.execute;
import static org.apache.dubbo.common.utils.StringUtils.isEmpty;
import static org.apache.dubbo.common.utils.StringUtils.isNotEmpty;
import static org.apache.dubbo.metadata.MetadataConstants.DEFAULT_METADATA_PUBLISH_DELAY;
import static org.apache.dubbo.metadata.MetadataConstants.METADATA_PUBLISH_DELAY_KEY;
<<<<<<< HEAD
import static org.apache.dubbo.registry.client.metadata.ServiceInstanceMetadataUtils.calInstanceRevision;
=======
import static org.apache.dubbo.metadata.WritableMetadataService.getDefaultExtension;
>>>>>>> 3f591501
import static org.apache.dubbo.registry.client.metadata.ServiceInstanceMetadataUtils.setMetadataStorageType;
import static org.apache.dubbo.registry.support.AbstractRegistryFactory.getServiceDiscoveries;
import static org.apache.dubbo.remoting.Constants.CLIENT_KEY;

/**
 * See {@link ApplicationModel} and {@link ExtensionLoader} for why this class is designed to be singleton.
 * <p>
 * The bootstrap class of Dubbo
 * <p>
 * Get singleton instance by calling static method {@link #getInstance()}.
 * Designed as singleton because some classes inside Dubbo, such as ExtensionLoader, are designed only for one instance per process.
 *
 * @since 2.7.5
 */
public final class DubboBootstrap {

    public static final String DEFAULT_REGISTRY_ID = "REGISTRY#DEFAULT";

    public static final String DEFAULT_PROTOCOL_ID = "PROTOCOL#DEFAULT";

    public static final String DEFAULT_SERVICE_ID = "SERVICE#DEFAULT";

    public static final String DEFAULT_REFERENCE_ID = "REFERENCE#DEFAULT";

    public static final String DEFAULT_PROVIDER_ID = "PROVIDER#DEFAULT";

    public static final String DEFAULT_CONSUMER_ID = "CONSUMER#DEFAULT";

    private static final String NAME = DubboBootstrap.class.getSimpleName();

    private final Logger logger = LoggerFactory.getLogger(getClass());

    private static volatile DubboBootstrap instance;

    private final AtomicBoolean awaited = new AtomicBoolean(false);

    private volatile BootstrapTakeoverMode takeoverMode = BootstrapTakeoverMode.AUTO;

    private final Lock lock = new ReentrantLock();

    private final Condition condition = lock.newCondition();

    private final Lock destroyLock = new ReentrantLock();

    private final ExecutorService executorService = newSingleThreadExecutor();

<<<<<<< HEAD
    private ExecutorRepository executorRepository;

    private final ApplicationModel applicationModel;
=======
    private final ExecutorRepository executorRepository = getExtensionLoader(ExecutorRepository.class).getDefaultExtension();
>>>>>>> 3f591501

    protected ScheduledFuture<?> asyncMetadataFuture;

    protected final ConfigManager configManager;

    protected final Environment environment;

    protected ReferenceConfigCache cache;

    protected AtomicBoolean initialized = new AtomicBoolean(false);

    protected AtomicBoolean started = new AtomicBoolean(false);

    protected AtomicBoolean startup = new AtomicBoolean(true);

    protected AtomicBoolean destroyed = new AtomicBoolean(false);

    protected AtomicBoolean shutdown = new AtomicBoolean(false);

    protected volatile boolean isCurrentlyInStart = false;

    protected volatile ServiceInstance serviceInstance;

    protected volatile MetadataService metadataService;

    protected volatile MetadataServiceExporter metadataServiceExporter;

    protected List<ServiceConfigBase<?>> exportedServices = new ArrayList<>();

    protected final List<CompletableFuture<?>> asyncExportingFutures = new ArrayList<>();

    protected final List<CompletableFuture<?>> asyncReferringFutures = new ArrayList<>();

    protected volatile boolean asyncExportFinish = true;

<<<<<<< HEAD
    private static boolean ignoreConfigState;
    private Module currentModule;
=======
    protected volatile boolean asyncReferFinish = true;

    protected static boolean ignoreConfigState;
>>>>>>> 3f591501

    /**
     * See {@link ApplicationModel} and {@link ExtensionLoader} for why DubboBootstrap is designed to be singleton.
     */
    public static DubboBootstrap getInstance() {
        if (instance == null) {
            synchronized (DubboBootstrap.class) {
                if (instance == null) {
                    instance = new DubboBootstrap(ApplicationModel.defaultModel());
                }
            }
        }
        return instance;
    }

    public static DubboBootstrap newInstance() {
        return new DubboBootstrap(new FrameworkModel());
    }

    public static DubboBootstrap newInstance(FrameworkModel frameworkModel) {
        return new DubboBootstrap(frameworkModel);
    }

    /**
     * Try reset dubbo status for new instance.
     *
     * @deprecated For testing purposes only
     */
    @Deprecated
    public static void reset() {
        reset(true);
    }

    /**
     * Try reset dubbo status for new instance.
     *
     * @deprecated For testing purposes only
     */
    @Deprecated
    public static void reset(boolean destroy) {
        ConfigUtils.setProperties(null);
        DubboBootstrap.ignoreConfigState = true;
        if (destroy) {
            if (instance != null) {
                instance.destroy();
                instance = null;
            }
            MetadataReportInstance.reset();
            AbstractRegistryFactory.reset();
        } else {
            instance = null;
        }

        ApplicationModel.reset();
        ShutdownHookCallbacks.INSTANCE.clear();
    }

    private DubboBootstrap(FrameworkModel frameworkModel) {
        this(new ApplicationModel(frameworkModel));
    }

    private DubboBootstrap(ApplicationModel applicationModel) {
        this.applicationModel = applicationModel;
        configManager = applicationModel.getApplicationConfigManager();
        environment = applicationModel.getApplicationEnvironment();

        executorRepository = getExtensionLoader(ExecutorRepository.class).getDefaultExtension();
        DubboShutdownHook.getDubboShutdownHook().register();
        ShutdownHookCallbacks.INSTANCE.addCallback(DubboBootstrap.this::destroy);
        cache = ReferenceConfigCache.newCache();

        initInternalBeans();
    }

    /**
     * TODO init beans module-self
     */
    private void initInternalBeans() {
        ScopeBeanFactory beanFactory = applicationModel.getBeanFactory();
        beanFactory.registerBean(this);
        beanFactory.registerBean(MetadataReportInstance.class);
        beanFactory.registerBean(RemoteMetadataServiceImpl.class);
        beanFactory.registerBean(FrameworkStatusReportService.class);
    }

    public ApplicationModel getApplicationModel() {
        return applicationModel;
    }

    public ConfigManager getConfigManager() {
        return configManager;
    }

    public ExtensionDirector getExtensionDirector() {
        return applicationModel.getExtensionDirector();
    }

    public <T> ExtensionLoader<T> getExtensionLoader(Class<T> type) {
        return applicationModel.getExtensionLoader(type);
    }

    public void unRegisterShutdownHook() {
        DubboShutdownHook.getDubboShutdownHook().unregister();
    }

    private boolean isRegisterConsumerInstance() {
        Boolean registerConsumer = getApplication().getRegisterConsumer();
        return Boolean.TRUE.equals(registerConsumer);
    }

    private String getMetadataType() {
        String type = getApplication().getMetadataType();
        if (StringUtils.isEmpty(type)) {
            type = DEFAULT_METADATA_STORAGE_TYPE;
        }
        return type;
    }

    public DubboBootstrap metadataReport(MetadataReportConfig metadataReportConfig) {
        configManager.addMetadataReport(metadataReportConfig);
        return this;
    }

    public DubboBootstrap metadataReports(List<MetadataReportConfig> metadataReportConfigs) {
        if (CollectionUtils.isEmpty(metadataReportConfigs)) {
            return this;
        }

        configManager.addMetadataReports(metadataReportConfigs);
        return this;
    }

    // {@link ApplicationConfig} correlative methods

    /**
     * Set the name of application
     *
     * @param name the name of application
     * @return current {@link DubboBootstrap} instance
     */
    public DubboBootstrap application(String name) {
        return application(name, builder -> {
            // DO NOTHING
        });
    }

    /**
     * Set the name of application and it's future build
     *
     * @param name            the name of application
     * @param consumerBuilder {@link ApplicationBuilder}
     * @return current {@link DubboBootstrap} instance
     */
    public DubboBootstrap application(String name, Consumer<ApplicationBuilder> consumerBuilder) {
        ApplicationBuilder builder = createApplicationBuilder(name);
        consumerBuilder.accept(builder);
        return application(builder.build());
    }

    /**
     * Set the {@link ApplicationConfig}
     *
     * @param applicationConfig the {@link ApplicationConfig}
     * @return current {@link DubboBootstrap} instance
     */
    public DubboBootstrap application(ApplicationConfig applicationConfig) {
        applicationConfig.setScopeModel(applicationModel);
        configManager.setApplication(applicationConfig);
        return this;
    }


    // {@link RegistryConfig} correlative methods

    /**
     * Add an instance of {@link RegistryConfig} with {@link #DEFAULT_REGISTRY_ID default ID}
     *
     * @param consumerBuilder the {@link Consumer} of {@link RegistryBuilder}
     * @return current {@link DubboBootstrap} instance
     */
    public DubboBootstrap registry(Consumer<RegistryBuilder> consumerBuilder) {
        return registry(DEFAULT_REGISTRY_ID, consumerBuilder);
    }

    /**
     * Add an instance of {@link RegistryConfig} with the specified ID
     *
     * @param id              the {@link RegistryConfig#getId() id}  of {@link RegistryConfig}
     * @param consumerBuilder the {@link Consumer} of {@link RegistryBuilder}
     * @return current {@link DubboBootstrap} instance
     */
    public DubboBootstrap registry(String id, Consumer<RegistryBuilder> consumerBuilder) {
        RegistryBuilder builder = createRegistryBuilder(id);
        consumerBuilder.accept(builder);
        return registry(builder.build());
    }

    /**
     * Add an instance of {@link RegistryConfig}
     *
     * @param registryConfig an instance of {@link RegistryConfig}
     * @return current {@link DubboBootstrap} instance
     */
    public DubboBootstrap registry(RegistryConfig registryConfig) {
        registryConfig.setScopeModel(applicationModel);
        configManager.addRegistry(registryConfig);
        return this;
    }

    /**
     * Add an instance of {@link RegistryConfig}
     *
     * @param registryConfigs the multiple instances of {@link RegistryConfig}
     * @return current {@link DubboBootstrap} instance
     */
    public DubboBootstrap registries(List<RegistryConfig> registryConfigs) {
        if (CollectionUtils.isEmpty(registryConfigs)) {
            return this;
        }
        registryConfigs.forEach(this::registry);
        return this;
    }


    // {@link ProtocolConfig} correlative methods
    public DubboBootstrap protocol(Consumer<ProtocolBuilder> consumerBuilder) {
        return protocol(DEFAULT_PROTOCOL_ID, consumerBuilder);
    }

    public DubboBootstrap protocol(String id, Consumer<ProtocolBuilder> consumerBuilder) {
        ProtocolBuilder builder = createProtocolBuilder(id);
        consumerBuilder.accept(builder);
        return protocol(builder.build());
    }

    public DubboBootstrap protocol(ProtocolConfig protocolConfig) {
        return protocols(singletonList(protocolConfig));
    }

    public DubboBootstrap protocols(List<ProtocolConfig> protocolConfigs) {
        if (CollectionUtils.isEmpty(protocolConfigs)) {
            return this;
        }
        for (ProtocolConfig protocolConfig : protocolConfigs) {
            protocolConfig.setScopeModel(applicationModel);
            configManager.addProtocol(protocolConfig);
        }
        return this;
    }

    private Module getCurrentModule() {
        if (currentModule == null) {
            currentModule = new Module(applicationModel.getDefaultModule());
        }
        return currentModule;
    }

    // {@link ServiceConfig} correlative methods
    public <S> DubboBootstrap service(Consumer<ServiceBuilder<S>> consumerBuilder) {
        getCurrentModule().service(consumerBuilder);
        return this;
    }

    public <S> DubboBootstrap service(String id, Consumer<ServiceBuilder<S>> consumerBuilder) {
        getCurrentModule().service(id, consumerBuilder);
        return this;
    }

    public DubboBootstrap service(ServiceConfig<?> serviceConfig) {
        getCurrentModule().service(serviceConfig);
        return this;
    }

    public DubboBootstrap services(List<ServiceConfig> serviceConfigs) {
        getCurrentModule().services(serviceConfigs);
        return this;
    }

    // {@link Reference} correlative methods
    public <S> DubboBootstrap reference(Consumer<ReferenceBuilder<S>> consumerBuilder) {
        getCurrentModule().reference(consumerBuilder);
        return this;
    }

    public <S> DubboBootstrap reference(String id, Consumer<ReferenceBuilder<S>> consumerBuilder) {
        getCurrentModule().reference(id, consumerBuilder);
        return this;
    }

    public DubboBootstrap reference(ReferenceConfig<?> referenceConfig) {
        getCurrentModule().reference(referenceConfig);
        return this;
    }

    public DubboBootstrap references(List<ReferenceConfig> referenceConfigs) {
        getCurrentModule().references(referenceConfigs);
        return this;
    }

    // {@link ProviderConfig} correlative methods
    public DubboBootstrap provider(Consumer<ProviderBuilder> builderConsumer) {
        getCurrentModule().provider(builderConsumer);
        return this;
    }

    public DubboBootstrap provider(String id, Consumer<ProviderBuilder> builderConsumer) {
        getCurrentModule().provider(id, builderConsumer);
        return this;
    }

    public DubboBootstrap provider(ProviderConfig providerConfig) {
        return providers(singletonList(providerConfig));
    }

    public DubboBootstrap providers(List<ProviderConfig> providerConfigs) {
        getCurrentModule().providers(providerConfigs);
        return this;
    }

    // {@link ConsumerConfig} correlative methods
    public DubboBootstrap consumer(Consumer<ConsumerBuilder> builderConsumer) {
        getCurrentModule().consumer(builderConsumer);
        return this;
    }

    public DubboBootstrap consumer(String id, Consumer<ConsumerBuilder> builderConsumer) {
        getCurrentModule().consumer(id, builderConsumer);
        return this;
    }

    public DubboBootstrap consumer(ConsumerConfig consumerConfig) {
        getCurrentModule().consumer(consumerConfig);
        return this;
    }

    public DubboBootstrap consumers(List<ConsumerConfig> consumerConfigs) {
        getCurrentModule().consumers(consumerConfigs);
        return this;
    }
    // module configs end

    // {@link ConfigCenterConfig} correlative methods
    public DubboBootstrap configCenter(ConfigCenterConfig configCenterConfig) {
        configCenterConfig.setScopeModel(applicationModel);
        configManager.addConfigCenter(configCenterConfig);
        return this;
    }

    public DubboBootstrap configCenters(List<ConfigCenterConfig> configCenterConfigs) {
        if (CollectionUtils.isEmpty(configCenterConfigs)) {
            return this;
        }
        for (ConfigCenterConfig configCenterConfig : configCenterConfigs) {
            this.configCenter(configCenterConfig);
        }
        return this;
    }

    public DubboBootstrap monitor(MonitorConfig monitor) {
        monitor.setScopeModel(applicationModel);
        configManager.setMonitor(monitor);
        return this;
    }

    public DubboBootstrap metrics(MetricsConfig metrics) {
        metrics.setScopeModel(applicationModel);
        configManager.setMetrics(metrics);
        return this;
    }

    public DubboBootstrap module(ModuleConfig module) {
        //TODO module config?
        module.setScopeModel(applicationModel);
        configManager.setModule(module);
        return this;
    }

    public DubboBootstrap ssl(SslConfig sslConfig) {
        sslConfig.setScopeModel(applicationModel);
        configManager.setSsl(sslConfig);
        return this;
    }

    public ReferenceConfigCache getCache() {
        return cache;
    }

    /**
     * Initialize
     */
    public synchronized void initialize() {
        if (!initialized.compareAndSet(false, true)) {
            return;
        }

        getApplicationModel().initFrameworkExts();

        startConfigCenter();

        loadConfigsFromProps();

        checkGlobalConfigs();

        // @since 2.7.8
        startMetadataCenter();

        initMetadataService();

        if (logger.isInfoEnabled()) {
            logger.info(NAME + " has been initialized!");
        }
    }

    private void checkGlobalConfigs() {
        // check config types (ignore metadata-center)
        List<Class<? extends AbstractConfig>> multipleConfigTypes = Arrays.asList(
            ApplicationConfig.class,
            ProtocolConfig.class,
            RegistryConfig.class,
            MetadataReportConfig.class,
            ProviderConfig.class,
            ConsumerConfig.class,
            MonitorConfig.class,
            ModuleConfig.class,
            MetricsConfig.class,
            SslConfig.class);

        for (Class<? extends AbstractConfig> configType : multipleConfigTypes) {
            checkDefaultAndValidateConfigs(configType);
        }

        // check port conflicts
        Map<Integer, ProtocolConfig> protocolPortMap = new LinkedHashMap<>();
        for (ProtocolConfig protocol : configManager.getProtocols()) {
            Integer port = protocol.getPort();
            if (port == null || port == -1) {
                continue;
            }
            ProtocolConfig prevProtocol = protocolPortMap.get(port);
            if (prevProtocol != null) {
                throw new IllegalStateException("Duplicated port used by protocol configs, port: " + port +
                    ", configs: " + Arrays.asList(prevProtocol, protocol));
            }
            protocolPortMap.put(port, protocol);
        }

        // check reference and service
        for (ReferenceConfigBase<?> reference : configManager.getReferences()) {
            reference.refresh();
        }
        for (ServiceConfigBase service : configManager.getServices()) {
            service.refresh();
        }
    }

    private <T extends AbstractConfig> void checkDefaultAndValidateConfigs(Class<T> configType) {
        try {
            if (shouldAddDefaultConfig(configType)) {
                T config = createConfig(configType);
                config.refresh();
                if (!isNeedValidation(config) || config.isValid()) {
                    configManager.addConfig(config);
                } else {
                    logger.info("Ignore invalid config: " + config);
                }
            }
        } catch (Exception e) {
            throw new IllegalStateException("Add default config failed: " + configType.getSimpleName(), e);
        }

        //validate configs
        Collection<T> configs = configManager.getConfigs(configType);
        for (T config : configs) {
            validateConfig(config);
        }

        // check required default
        if (isRequired(configType) && configs.isEmpty()) {
            throw new IllegalStateException("Default config not found for " + configType.getSimpleName());
        }
    }

    /**
     * The component configuration that does not affect the main process does not need to be verified.
     *
     * @param config
     * @param <T>
     * @return
     */
    private <T extends AbstractConfig> boolean isNeedValidation(T config) {
        if (config instanceof MetadataReportConfig) {
            return false;
        }
        return true;
    }

    private <T extends AbstractConfig> void validateConfig(T config) {
        if (config instanceof ProtocolConfig) {
            ConfigValidationUtils.validateProtocolConfig((ProtocolConfig) config);
        } else if (config instanceof RegistryConfig) {
            ConfigValidationUtils.validateRegistryConfig((RegistryConfig) config);
        } else if (config instanceof MetadataReportConfig) {
            ConfigValidationUtils.validateMetadataConfig((MetadataReportConfig) config);
        } else if (config instanceof ProviderConfig) {
            ConfigValidationUtils.validateProviderConfig((ProviderConfig) config);
        } else if (config instanceof ConsumerConfig) {
            ConfigValidationUtils.validateConsumerConfig((ConsumerConfig) config);
        } else if (config instanceof ApplicationConfig) {
            ConfigValidationUtils.validateApplicationConfig((ApplicationConfig) config);
        } else if (config instanceof MonitorConfig) {
            ConfigValidationUtils.validateMonitorConfig((MonitorConfig) config);
        } else if (config instanceof ModuleConfig) {
            ConfigValidationUtils.validateModuleConfig((ModuleConfig) config);
        } else if (config instanceof MetricsConfig) {
            ConfigValidationUtils.validateMetricsConfig((MetricsConfig) config);
        } else if (config instanceof SslConfig) {
            ConfigValidationUtils.validateSslConfig((SslConfig) config);
        }
    }

    /**
     * The configuration that does not affect the main process is not necessary.
     *
     * @param clazz
     * @param <T>
     * @return
     */
    private <T extends AbstractConfig> boolean isRequired(Class<T> clazz) {
        if (clazz == RegistryConfig.class ||
            clazz == MetadataReportConfig.class ||
            clazz == MonitorConfig.class ||
            clazz == MetricsConfig.class) {
            return false;
        }
        return true;
    }

    private <T extends AbstractConfig> boolean shouldAddDefaultConfig(Class<T> clazz) {
        // Configurations that are not required will not be automatically added to the default configuration
        if (!isRequired(clazz)) {
            return false;
        }

        return configManager.getDefaultConfigs(clazz).isEmpty();
    }

    private void startConfigCenter() {

        // load application config
        loadConfigs(ApplicationConfig.class);

        // load config centers
        loadConfigs(ConfigCenterConfig.class);

        useRegistryAsConfigCenterIfNecessary();

        // check Config Center
        Collection<ConfigCenterConfig> configCenters = configManager.getConfigCenters();
        if (CollectionUtils.isEmpty(configCenters)) {
            ConfigCenterConfig configCenterConfig = new ConfigCenterConfig();
            configCenterConfig.setScopeModel(applicationModel);
            configCenterConfig.refresh();
            ConfigValidationUtils.validateConfigCenterConfig(configCenterConfig);
            if (configCenterConfig.isValid()) {
                configManager.addConfigCenter(configCenterConfig);
                configCenters = configManager.getConfigCenters();
            }
        } else {
            for (ConfigCenterConfig configCenterConfig : configCenters) {
                configCenterConfig.refresh();
                ConfigValidationUtils.validateConfigCenterConfig(configCenterConfig);
            }
        }

        if (CollectionUtils.isNotEmpty(configCenters)) {
            CompositeDynamicConfiguration compositeDynamicConfiguration = new CompositeDynamicConfiguration();
            for (ConfigCenterConfig configCenter : configCenters) {
                // Pass config from ConfigCenterBean to environment
                environment.updateExternalConfigMap(configCenter.getExternalConfiguration());
                environment.updateAppExternalConfigMap(configCenter.getAppExternalConfiguration());

                // Fetch config from remote config center
                compositeDynamicConfiguration.addConfiguration(prepareEnvironment(configCenter));
            }
            environment.setDynamicConfiguration(compositeDynamicConfiguration);
        }

        configManager.refreshAll();
    }

    private void startMetadataCenter() {

        useRegistryAsMetadataCenterIfNecessary();

        ApplicationConfig applicationConfig = getApplication();

        String metadataType = applicationConfig.getMetadataType();
        // FIXME, multiple metadata config support.
        Collection<MetadataReportConfig> metadataReportConfigs = configManager.getMetadataConfigs();
        if (CollectionUtils.isEmpty(metadataReportConfigs)) {
            if (REMOTE_METADATA_STORAGE_TYPE.equals(metadataType)) {
                throw new IllegalStateException("No MetadataConfig found, Metadata Center address is required when 'metadata=remote' is enabled.");
            }
            return;
        }

        MetadataReportInstance metadataReportInstance = applicationModel.getBeanFactory().getBean(MetadataReportInstance.class);
        for (MetadataReportConfig metadataReportConfig : metadataReportConfigs) {
            ConfigValidationUtils.validateMetadataConfig(metadataReportConfig);
            if (!metadataReportConfig.isValid()) {
                logger.info("Ignore invalid metadata-report config: " + metadataReportConfig);
                continue;
            }
            metadataReportInstance.init(metadataReportConfig);
        }
    }

    /**
     * For compatibility purpose, use registry as the default config center when
     * there's no config center specified explicitly and
     * useAsConfigCenter of registryConfig is null or true
     */
    private void useRegistryAsConfigCenterIfNecessary() {
        // we use the loading status of DynamicConfiguration to decide whether ConfigCenter has been initiated.
        if (environment.getDynamicConfiguration().isPresent()) {
            return;
        }

        if (CollectionUtils.isNotEmpty(configManager.getConfigCenters())) {
            return;
        }

        // load registry
        loadConfigs(RegistryConfig.class);

        List<RegistryConfig> defaultRegistries = configManager.getDefaultRegistries();
        if (defaultRegistries.size() > 0) {
            defaultRegistries
                .stream()
                .filter(this::isUsedRegistryAsConfigCenter)
                .map(this::registryAsConfigCenter)
                .forEach(configCenter -> {
                    if (configManager.getConfigCenter(configCenter.getId()).isPresent()) {
                        return;
                    }
                    configManager.addConfigCenter(configCenter);
                    logger.info("use registry as config-center: " + configCenter);

                });
        }
    }

    private boolean isUsedRegistryAsConfigCenter(RegistryConfig registryConfig) {
        return isUsedRegistryAsCenter(registryConfig, registryConfig::getUseAsConfigCenter, "config",
            DynamicConfigurationFactory.class);
    }

    private ConfigCenterConfig registryAsConfigCenter(RegistryConfig registryConfig) {
        String protocol = registryConfig.getProtocol();
        Integer port = registryConfig.getPort();
        URL url = URL.valueOf(registryConfig.getAddress(), registryConfig.getScopeModel());
        String id = "config-center-" + protocol + "-" + url.getHost() + "-" + port;
        ConfigCenterConfig cc = new ConfigCenterConfig();
        cc.setId(id);
        cc.setScopeModel(applicationModel);
        if (cc.getParameters() == null) {
            cc.setParameters(new HashMap<>());
        }
        if (registryConfig.getParameters() != null) {
            cc.getParameters().putAll(registryConfig.getParameters()); // copy the parameters
        }
        cc.getParameters().put(CLIENT_KEY, registryConfig.getClient());
        cc.setProtocol(protocol);
        cc.setPort(port);
        if (StringUtils.isNotEmpty(registryConfig.getGroup())) {
            cc.setGroup(registryConfig.getGroup());
        }
        cc.setAddress(getRegistryCompatibleAddress(registryConfig));
        cc.setNamespace(registryConfig.getGroup());
        cc.setUsername(registryConfig.getUsername());
        cc.setPassword(registryConfig.getPassword());
        if (registryConfig.getTimeout() != null) {
            cc.setTimeout(registryConfig.getTimeout().longValue());
        }
        cc.setHighestPriority(false);
        return cc;
    }

    private void useRegistryAsMetadataCenterIfNecessary() {

        Collection<MetadataReportConfig> metadataConfigs = configManager.getMetadataConfigs();

        if (CollectionUtils.isNotEmpty(metadataConfigs)) {
            return;
        }

        List<RegistryConfig> defaultRegistries = configManager.getDefaultRegistries();
        if (defaultRegistries.size() > 0) {
            defaultRegistries
                .stream()
                .filter(this::isUsedRegistryAsMetadataCenter)
                .map(this::registryAsMetadataCenter)
                .forEach(metadataReportConfig -> {
                    Optional<MetadataReportConfig> configOptional = configManager.getConfig(MetadataReportConfig.class, metadataReportConfig.getId());
                    if (configOptional.isPresent()) {
                        return;
                    }
                    configManager.addMetadataReport(metadataReportConfig);
                    logger.info("use registry as metadata-center: " + metadataReportConfig);
                });
        }
    }

    private boolean isUsedRegistryAsMetadataCenter(RegistryConfig registryConfig) {
        return isUsedRegistryAsCenter(registryConfig, registryConfig::getUseAsMetadataCenter, "metadata",
            MetadataReportFactory.class);
    }

    /**
     * Is used the specified registry as a center infrastructure
     *
     * @param registryConfig       the {@link RegistryConfig}
     * @param usedRegistryAsCenter the configured value on
     * @param centerType           the type name of center
     * @param extensionClass       an extension class of a center infrastructure
     * @return
     * @since 2.7.8
     */
    private boolean isUsedRegistryAsCenter(RegistryConfig registryConfig, Supplier<Boolean> usedRegistryAsCenter,
                                           String centerType,
                                           Class<?> extensionClass) {
        final boolean supported;

        Boolean configuredValue = usedRegistryAsCenter.get();
        if (configuredValue != null) { // If configured, take its value.
            supported = configuredValue.booleanValue();
        } else {                       // Or check the extension existence
            String protocol = registryConfig.getProtocol();
            supported = supportsExtension(extensionClass, protocol);
            if (logger.isInfoEnabled()) {
                logger.info(format("No value is configured in the registry, the %s extension[name : %s] %s as the %s center"
                    , extensionClass.getSimpleName(), protocol, supported ? "supports" : "does not support", centerType));
            }
        }

        if (logger.isInfoEnabled()) {
            logger.info(format("The registry[%s] will be %s as the %s center", registryConfig,
                supported ? "used" : "not used", centerType));
        }
        return supported;
    }

    /**
     * Supports the extension with the specified class and name
     *
     * @param extensionClass the {@link Class} of extension
     * @param name           the name of extension
     * @return if supports, return <code>true</code>, or <code>false</code>
     * @since 2.7.8
     */
    private boolean supportsExtension(Class<?> extensionClass, String name) {
        if (isNotEmpty(name)) {
            ExtensionLoader extensionLoader = getExtensionLoader(extensionClass);
            return extensionLoader.hasExtension(name);
        }
        return false;
    }

    private MetadataReportConfig registryAsMetadataCenter(RegistryConfig registryConfig) {
        String protocol = registryConfig.getProtocol();
        URL url = URL.valueOf(registryConfig.getAddress(), registryConfig.getScopeModel());
        String id = "metadata-center-" + protocol + "-" + url.getHost() + "-" + url.getPort();
        MetadataReportConfig metadataReportConfig = new MetadataReportConfig();
        metadataReportConfig.setId(id);
        metadataReportConfig.setScopeModel(applicationModel);
        if (metadataReportConfig.getParameters() == null) {
            metadataReportConfig.setParameters(new HashMap<>());
        }
        if (registryConfig.getParameters() != null) {
            metadataReportConfig.getParameters().putAll(registryConfig.getParameters()); // copy the parameters
        }
        metadataReportConfig.getParameters().put(CLIENT_KEY, registryConfig.getClient());
        metadataReportConfig.setGroup(registryConfig.getGroup());
        metadataReportConfig.setAddress(getRegistryCompatibleAddress(registryConfig));
        metadataReportConfig.setUsername(registryConfig.getUsername());
        metadataReportConfig.setPassword(registryConfig.getPassword());
        metadataReportConfig.setTimeout(registryConfig.getTimeout());
        return metadataReportConfig;
    }

    private String getRegistryCompatibleAddress(RegistryConfig registryConfig) {
        String registryAddress = registryConfig.getAddress();
        String[] addresses = REGISTRY_SPLIT_PATTERN.split(registryAddress);
        if (ArrayUtils.isEmpty(addresses)) {
            throw new IllegalStateException("Invalid registry address found.");
        }
        String address = addresses[0];
        // since 2.7.8
        // Issue : https://github.com/apache/dubbo/issues/6476
        StringBuilder metadataAddressBuilder = new StringBuilder();
        URL url = URL.valueOf(address, registryConfig.getScopeModel());
        String protocolFromAddress = url.getProtocol();
        if (isEmpty(protocolFromAddress)) {
            // If the protocol from address is missing, is like :
            // "dubbo.registry.address = 127.0.0.1:2181"
            String protocolFromConfig = registryConfig.getProtocol();
            metadataAddressBuilder.append(protocolFromConfig).append("://");
        }
        metadataAddressBuilder.append(address);
        return metadataAddressBuilder.toString();
    }

    private void loadConfigsFromProps() {

        // application config has load before starting config center
        // load dubbo.applications.xxx
        loadConfigs(ApplicationConfig.class);

        // load dubbo.modules.xxx
        loadConfigs(ModuleConfig.class);

        // load dubbo.monitors.xxx
        loadConfigs(MonitorConfig.class);

        // load dubbo.metricses.xxx
        loadConfigs(MetricsConfig.class);

        // load multiple config types:
        // load dubbo.protocols.xxx
        loadConfigs(ProtocolConfig.class);

        // load dubbo.registries.xxx
        loadConfigs(RegistryConfig.class);

        // load dubbo.providers.xxx
        loadConfigs(ProviderConfig.class);

        // load dubbo.consumers.xxx
        loadConfigs(ConsumerConfig.class);

        // load dubbo.metadata-report.xxx
        loadConfigs(MetadataReportConfig.class);

        // config centers has bean loaded before starting config center
        //loadConfigs(ConfigCenterConfig.class);

    }

    private <T extends AbstractConfig> void loadConfigs(Class<T> cls) {
        // load multiple configs with id
        Set<String> configIds = this.getConfigIds(cls);
        configIds.forEach(id -> {
            if (!configManager.getConfig(cls, id).isPresent()) {
                T config = null;
                try {
                    config = createConfig(cls);
                    config.setId(id);
                } catch (Exception e) {
                    throw new IllegalStateException("create config instance failed, id: " + id + ", type:" + cls.getSimpleName());
                }

                String key = null;
                boolean addDefaultNameConfig = false;
                try {
                    // add default name config (same as id), e.g. dubbo.protocols.rest.port=1234
                    key = DUBBO + "." + AbstractConfig.getPluralTagName(cls) + "." + id + ".name";
                    if (ConfigUtils.getProperties().getProperty(key) == null) {
                        ConfigUtils.getProperties().setProperty(key, id);
                        addDefaultNameConfig = true;
                    }

                    config.refresh();
                    configManager.addConfig(config);
                } catch (Exception e) {
                    logger.error("load config failed, id: " + id + ", type:" + cls.getSimpleName(), e);
                    throw new IllegalStateException("load config failed, id: " + id + ", type:" + cls.getSimpleName());
                } finally {
                    if (addDefaultNameConfig && key != null) {
                        ConfigUtils.getProperties().remove(key);
                    }
                }
            }
        });

        // If none config of the type, try load single config
        if (configManager.getConfigs(cls).isEmpty()) {
            // load single config
            List<Map<String, String>> configurationMaps = environment.getConfigurationMaps();
            if (ConfigurationUtils.hasSubProperties(configurationMaps, AbstractConfig.getTypePrefix(cls))) {
                T config = null;
                try {
                    config = createConfig(cls);
                    config.refresh();
                } catch (Exception e) {
                    throw new IllegalStateException("create default config instance failed, type:" + cls.getSimpleName());
                }

                configManager.addConfig(config);
            }
        }

    }

    private <T extends AbstractConfig> T createConfig(Class<T> cls) throws InstantiationException, IllegalAccessException {
        T config = cls.newInstance();
        if (config instanceof ProviderConfig || config instanceof ConsumerConfig || config instanceof ReferenceConfigBase
            || config instanceof ServiceConfigBase) {
            config.setScopeModel(getCurrentModule().moduleModel);
        } else {
            config.setScopeModel(applicationModel);
        }
        return config;
    }

    /**
     * Search props and extract config ids of specify type.
     * <pre>
     * # properties
     * dubbo.registries.registry1.address=xxx
     * dubbo.registries.registry2.port=xxx
     *
     * # extract
     * Set configIds = getConfigIds(RegistryConfig.class)
     *
     * # result
     * configIds: ["registry1", "registry2"]
     * </pre>
     *
     * @param clazz config type
     * @return ids of specify config type
     */
    private Set<String> getConfigIds(Class<? extends AbstractConfig> clazz) {
        String prefix = CommonConstants.DUBBO + "." + AbstractConfig.getPluralTagName(clazz) + ".";
        return ConfigurationUtils.getSubIds(environment.getConfigurationMaps(), prefix);
    }

    /**
     * Initialize {@link MetadataService} from {@link WritableMetadataService}'s extension
     */
    private void initMetadataService() {
//        startMetadataCenter();
        this.metadataService = getExtensionLoader(WritableMetadataService.class).getDefaultExtension();
        // support injection by super type MetadataService
        applicationModel.getBeanFactory().registerBean(this.metadataService);

        //this.metadataServiceExporter = new ConfigurableMetadataServiceExporter(metadataService);
        this.metadataServiceExporter = getExtensionLoader(MetadataServiceExporter.class).getDefaultExtension();
    }

    /**
     * Start the bootstrap
     */
    public synchronized DubboBootstrap start() {
        // avoid re-entry start method multiple times in same thread
        if (isCurrentlyInStart) {
            return this;
        }

        isCurrentlyInStart = true;
        try {
            if (started.compareAndSet(false, true)) {
                startup.set(false);
                shutdown.set(false);
                awaited.set(false);

                initialize();

                if (logger.isInfoEnabled()) {
                    logger.info(NAME + " is starting...");
                }

                doStart();

                if (logger.isInfoEnabled()) {
                    logger.info(NAME + " has started.");
                }
            } else {
                if (logger.isInfoEnabled()) {
                    logger.info(NAME + " is started, export/refer new services.");
                }

                doStart();

                if (logger.isInfoEnabled()) {
                    logger.info(NAME + " finish export/refer new services.");
                }
            }
            return this;
        } finally {
            isCurrentlyInStart = false;
        }
    }

    private void doStart() {
        // 1. export Dubbo Services
        exportServices();

        // If register consumer instance or has exported services
        if (isRegisterConsumerInstance() || hasExportedServices()) {
            // 2. export MetadataService
            exportMetadataService();
            // 3. Register the local ServiceInstance if required
            registerServiceInstance();
        }

        referServices();

        // wait async export / refer finish if needed
        awaitFinish();

        if (isExportBackground() || isReferBackground()) {
            new Thread(() -> {
                while (!asyncExportFinish || !asyncReferFinish) {
                    try {
                        Thread.sleep(1000);
                    } catch (InterruptedException e) {
                        logger.error(NAME + " waiting async export / refer occurred and error.", e);
                    }
                }
                onStarted();
            }).start();
        } else {
            onStarted();
        }
    }

    private boolean hasExportedServices() {
        return CollectionUtils.isNotEmpty(configManager.getServices());
    }

    /**
     * Block current thread to be await.
     *
     * @return {@link DubboBootstrap}
     */
    public DubboBootstrap await() {
        // if has been waited, no need to wait again, return immediately
        if (!awaited.get()) {
            if (!executorService.isShutdown()) {
                executeMutually(() -> {
                    while (!awaited.get()) {
                        if (logger.isInfoEnabled()) {
                            logger.info(NAME + " awaiting ...");
                        }
                        try {
                            condition.await();
                        } catch (InterruptedException e) {
                            Thread.currentThread().interrupt();
                        }
                    }
                });
            }
        }
        return this;
    }

    private void waitAsyncExportIfNeeded() {
        if (asyncExportingFutures.size() > 0) {
            asyncExportFinish = false;
            if (isExportBackground()) {
                new Thread(this::waitExportFinish).start();
            } else {
                waitExportFinish();
            }
        }
    }

    private boolean isExportBackground() {
        List<Boolean> list = configManager.getProviders()
            .stream()
            .map(ProviderConfig::getExportBackground)
            .filter(k -> k != null && k)
            .collect(Collectors.toList());

        return CollectionUtils.isNotEmpty(list);
    }

    private void waitExportFinish() {
        try {
            logger.info(NAME + " waiting services exporting asynchronously...");
            CompletableFuture<?> future = CompletableFuture.allOf(asyncExportingFutures.toArray(new CompletableFuture[0]));
            future.get();
        } catch (Exception e) {
            logger.warn(NAME + " asynchronous export occurred an exception.");
        } finally {
            executorRepository.shutdownServiceExportExecutor();
            logger.info(NAME + " asynchronous export finished.");
            asyncExportFinish = true;
        }
    }

    private void waitAsyncReferIfNeeded() {
        if (asyncReferringFutures.size() > 0) {
            asyncReferFinish = false;
            if (isReferBackground()) {
                new Thread(this::waitReferFinish).start();
            } else {
                waitReferFinish();
            }
        }
    }

    private boolean isReferBackground() {
        List<Boolean> list = configManager.getConsumers()
            .stream()
            .map(ConsumerConfig::getReferBackground)
            .filter(k -> k != null && k)
            .collect(Collectors.toList());

        return CollectionUtils.isNotEmpty(list);
    }

    private void waitReferFinish() {
        try {
            logger.info(NAME + " waiting services referring asynchronously...");
            CompletableFuture<?> future = CompletableFuture.allOf(asyncReferringFutures.toArray(new CompletableFuture[0]));
            future.get();
        } catch (Exception e) {
            logger.warn(NAME + " asynchronous refer occurred an exception.");
        } finally {
            executorRepository.shutdownServiceExportExecutor();
            logger.info(NAME + " asynchronous refer finished.");
            asyncReferFinish = true;
        }
    }

    private void awaitFinish() {
        waitAsyncExportIfNeeded();
        waitAsyncReferIfNeeded();
    }

    public boolean isInitialized() {
        return initialized.get();
    }

    public boolean isStarted() {
        return started.get();
    }

    public boolean isStartup() {
        return startup.get();
    }

    public boolean isShutdown() {
        return shutdown.get();
    }


    public DubboBootstrap stop() throws IllegalStateException {
        destroy();
        return this;
    }
    /* serve for builder apis, begin */

    private ApplicationBuilder createApplicationBuilder(String name) {
        return new ApplicationBuilder().name(name);
    }

    private RegistryBuilder createRegistryBuilder(String id) {
        return new RegistryBuilder().id(id);
    }

    private ProtocolBuilder createProtocolBuilder(String id) {
        return new ProtocolBuilder().id(id);
    }

    private ServiceBuilder createServiceBuilder(String id) {
        return new ServiceBuilder().id(id);
    }

    private ReferenceBuilder createReferenceBuilder(String id) {
        return new ReferenceBuilder().id(id);
    }

    private ProviderBuilder createProviderBuilder(String id) {
        return new ProviderBuilder().id(id);
    }

    private ConsumerBuilder createConsumerBuilder(String id) {
        return new ConsumerBuilder().id(id);
    }
    /* serve for builder apis, end */

    private DynamicConfiguration prepareEnvironment(ConfigCenterConfig configCenter) {
        if (configCenter.isValid()) {
            if (!configCenter.checkOrUpdateInitialized(true)) {
                return null;
            }

            DynamicConfiguration dynamicConfiguration = null;
            try {
                dynamicConfiguration = getDynamicConfiguration(configCenter.toUrl());
            } catch (Exception e) {
                if (!configCenter.isCheck()) {
                    logger.warn("The configuration center failed to initialize", e);
                    configCenter.checkOrUpdateInitialized(false);
                    return null;
                } else {
                    throw new IllegalStateException(e);
                }
            }

            String configContent = dynamicConfiguration.getProperties(configCenter.getConfigFile(), configCenter.getGroup());

            String appGroup = getApplication().getName();
            String appConfigContent = null;
            if (isNotEmpty(appGroup)) {
                appConfigContent = dynamicConfiguration.getProperties
                    (isNotEmpty(configCenter.getAppConfigFile()) ? configCenter.getAppConfigFile() : configCenter.getConfigFile(),
                        appGroup
                    );
            }
            try {
                environment.updateExternalConfigMap(parseProperties(configContent));
                environment.updateAppExternalConfigMap(parseProperties(appConfigContent));
            } catch (IOException e) {
                throw new IllegalStateException("Failed to parse configurations from Config Center.", e);
            }
            return dynamicConfiguration;
        }
        return null;
    }

    /**
     * Get the instance of {@link DynamicConfiguration} by the specified connection {@link URL} of config-center
     *
     * @param connectionURL of config-center
     * @return non-null
     * @since 2.7.5
     */
    private DynamicConfiguration getDynamicConfiguration(URL connectionURL) {
        String protocol = connectionURL.getProtocol();

        DynamicConfigurationFactory factory = ConfigurationUtils.getDynamicConfigurationFactory(applicationModel, protocol);
        return factory.getDynamicConfiguration(connectionURL);
    }

    /**
     * export {@link MetadataService}
     */
    private void exportMetadataService() {
        metadataServiceExporter.export();
    }

    private void unexportMetadataService() {
        if (metadataServiceExporter != null && metadataServiceExporter.isExported()) {
            try {
                metadataServiceExporter.unexport();
            } catch (Exception ignored) {
                // ignored
            }
        }
    }

    private void exportServices() {
        for (ServiceConfigBase sc : configManager.getServices()) {
            // TODO, compatible with ServiceConfig.export()
            ServiceConfig<?> serviceConfig = (ServiceConfig<?>) sc;
            serviceConfig.setBootstrap(this);
            if (!serviceConfig.isRefreshed()) {
                serviceConfig.refresh();
            }
            if (sc.isExported()) {
                continue;
            }
            if (sc.shouldExportAsync()) {
                ExecutorService executor = executorRepository.getServiceExportExecutor();
                CompletableFuture<Void> future = CompletableFuture.runAsync(() -> {
                    try {
                        if (!sc.isExported()) {
                            sc.export();
                            exportedServices.add(sc);
                        }
                    } catch (Throwable t) {
                        logger.error("export async catch error : " + t.getMessage(), t);
                    }
                }, executor);

                asyncExportingFutures.add(future);
            } else {
                if (!sc.isExported()) {
                    sc.export();
                    exportedServices.add(sc);
                }
            }
        }
    }

    private void unexportServices() {
        exportedServices.forEach(sc -> {
            try {
                configManager.removeConfig(sc);
                sc.unexport();
            } catch (Exception ignored) {
                // ignored
            }
        });

        asyncExportingFutures.forEach(future -> {
            if (!future.isDone()) {
                future.cancel(true);
            }
        });
        asyncExportingFutures.clear();
        exportedServices.clear();
    }

    private void referServices() {
        configManager.getReferences().forEach(rc -> {
            try {
                // TODO, compatible with  ReferenceConfig.refer()
                ReferenceConfig<?> referenceConfig = (ReferenceConfig<?>) rc;
                referenceConfig.setBootstrap(this);
                if (!referenceConfig.isRefreshed()) {
                    referenceConfig.refresh();
                }

                if (rc.shouldInit()) {
                    if (rc.shouldReferAsync()) {
                        ExecutorService executor = executorRepository.getServiceReferExecutor();
                        CompletableFuture<Void> future = CompletableFuture.runAsync(() -> {
                            try {
                                cache.get(rc);
                            } catch (Throwable t) {
                                logger.error("refer async catch error : " + t.getMessage(), t);
                            }
                        }, executor);

                        asyncReferringFutures.add(future);
                    } else {
                        cache.get(rc);
                    }
                }
            } catch (Throwable t) {
                logger.error("refer catch error", t);
                cache.destroy(rc);
            }
        });
    }

    private void unreferServices() {
        try {
            asyncReferringFutures.forEach(future -> {
                if (!future.isDone()) {
                    future.cancel(true);
                }
            });
            asyncReferringFutures.clear();
            cache.destroyAll();
        } catch (Exception ignored) {
        }
    }

    protected void registerServiceInstance() {
        if (this.serviceInstance != null) {
            return;
        }

        ApplicationConfig application = getApplication();
        String serviceName = application.getName();
        ServiceInstance serviceInstance = createServiceInstance(serviceName);
        boolean registered = true;
        try {
            ServiceInstanceMetadataUtils.registerMetadataAndInstance(serviceInstance);
        } catch (Exception e) {
            registered = false;
            logger.error("Register instance error", e);
        }
        if (registered) {
            // scheduled task for updating Metadata and ServiceInstance
<<<<<<< HEAD
            executorRepository.nextScheduledExecutor().scheduleAtFixedRate(() -> {
                InMemoryWritableMetadataService localMetadataService = (InMemoryWritableMetadataService) WritableMetadataService.getDefaultExtension(applicationModel);
=======
            asyncMetadataFuture = executorRepository.nextScheduledExecutor().scheduleAtFixedRate(() -> {
                InMemoryWritableMetadataService localMetadataService = (InMemoryWritableMetadataService) WritableMetadataService.getDefaultExtension();
>>>>>>> 3f591501
                localMetadataService.blockUntilUpdated();
                try {
                    ServiceInstanceMetadataUtils.refreshMetadataAndInstance(serviceInstance);
                } catch (Exception e) {
                    logger.error("Refresh instance and metadata error", e);
                } finally {
                    localMetadataService.releaseBlock();
                }
            }, 0, ConfigurationUtils.get(applicationModel, METADATA_PUBLISH_DELAY_KEY, DEFAULT_METADATA_PUBLISH_DELAY), TimeUnit.MILLISECONDS);
        }
    }

<<<<<<< HEAD
    private void doRegisterServiceInstance(ServiceInstance serviceInstance) {
        // register instance only when at least one service is exported.
        if (serviceInstance.getPort() > 0) {
            publishMetadataToRemote(serviceInstance);
            logger.info("Start registering instance address to registry.");
            getServiceDiscoveries().forEach(serviceDiscovery ->
            {
                ServiceInstance serviceInstanceForRegistry = new DefaultServiceInstance((DefaultServiceInstance) serviceInstance);
                calInstanceRevision(serviceDiscovery, serviceInstanceForRegistry);
                if (logger.isDebugEnabled()) {
                    logger.info("Start registering instance address to registry" + serviceDiscovery.getUrl() + ", instance " + serviceInstanceForRegistry);
                }
                // register metadata
                serviceDiscovery.register(serviceInstanceForRegistry);
            });
        }
    }

    private void publishMetadataToRemote(ServiceInstance serviceInstance) {
//        InMemoryWritableMetadataService localMetadataService = (InMemoryWritableMetadataService)WritableMetadataService.getDefaultExtension();
//        localMetadataService.blockUntilUpdated();
        if (logger.isInfoEnabled()) {
            logger.info("Start publishing metadata to remote center, this only makes sense for applications enabled remote metadata center.");
        }
        RemoteMetadataServiceImpl remoteMetadataService = applicationModel.getBeanFactory().getBean(RemoteMetadataServiceImpl.class);
        remoteMetadataService.publishMetadata(serviceInstance.getServiceName());
    }

=======
>>>>>>> 3f591501
    private void unregisterServiceInstance() {
        if (serviceInstance != null) {
            getServiceDiscoveries().forEach(serviceDiscovery -> {
                try {
                    serviceDiscovery.unregister(serviceInstance);
                } catch (Exception ignored) {
                    // ignored
                }
            });
        }
    }

    private ServiceInstance createServiceInstance(String serviceName) {
        this.serviceInstance = new DefaultServiceInstance(serviceName, applicationModel);
        setMetadataStorageType(serviceInstance, getMetadataType());
        ServiceInstanceMetadataUtils.customizeInstance(this.serviceInstance);
        return this.serviceInstance;
    }

    public void destroy() {
        if (destroyLock.tryLock()
            && shutdown.compareAndSet(false, true)) {
            try {
                if (destroyed.compareAndSet(false, true)) {
                    if (started.compareAndSet(true, false)) {
                        unregisterServiceInstance();
                        unexportMetadataService();
                        unexportServices();
                        unreferServices();
                        if (asyncMetadataFuture != null) {
                            asyncMetadataFuture.cancel(true);
                        }
                    }

                    destroyRegistries();
                    destroyProtocols();
                    destroyServiceDiscoveries();
                    destroyExecutorRepository();
                    destroyMetadataReports();

                    // check config
                    checkConfigState();

                    clear();
                    shutdown();
                    release();

                    onStop();
                }

                destroyDynamicConfigurations();
                ShutdownHookCallbacks.INSTANCE.clear();
            } catch (Throwable ignored) {
                // ignored
                logger.warn(ignored.getMessage(), ignored);
            } finally {
                initialized.set(false);
                startup.set(false);
                destroyLock.unlock();
            }
        }
    }

    private void onStarted() {
        startup.set(true);
        if (logger.isInfoEnabled()) {
            logger.info(NAME + " is ready.");
        }
        ExtensionLoader<DubboBootstrapStartStopListener> exts = getExtensionLoader(DubboBootstrapStartStopListener.class);
        exts.getSupportedExtensionInstances().forEach(ext -> ext.onStart(this));
    }

    private void onStop() {
        ExtensionLoader<DubboBootstrapStartStopListener> exts = getExtensionLoader(DubboBootstrapStartStopListener.class);
        exts.getSupportedExtensionInstances().forEach(ext -> ext.onStop(this));
    }

    private void checkConfigState() {
        // config manager should not be cleared at this moment
        if (!ignoreConfigState && !configManager.getApplication().isPresent()) {
            logger.error("Dubbo config was cleaned prematurely");
            throw new IllegalStateException("Dubbo config was cleaned prematurely");
        }
    }

    private void destroyExecutorRepository() {
        getExtensionLoader(ExecutorRepository.class).getDefaultExtension().destroyAll();
    }

    private void destroyRegistries() {
        AbstractRegistryFactory.destroyAll();
    }

    /**
     * Destroy all the protocols.
     */
    private void destroyProtocols() {
        ExtensionLoader<Protocol> loader = getExtensionLoader(Protocol.class);
        for (String protocolName : loader.getLoadedExtensions()) {
            try {
                Protocol protocol = loader.getLoadedExtension(protocolName);
                if (protocol != null) {
                    protocol.destroy();
                }
            } catch (Throwable t) {
                logger.warn(t.getMessage(), t);
            }
        }
    }

    private void destroyServiceDiscoveries() {
        getServiceDiscoveries().forEach(serviceDiscovery -> {
            try {
                execute(serviceDiscovery::destroy);
            } catch (Throwable ignored) {
                logger.warn(ignored.getMessage(), ignored);
            }
        });
        if (logger.isDebugEnabled()) {
            logger.debug(NAME + "'s all ServiceDiscoveries have been destroyed.");
        }
    }

    private void destroyMetadataReports() {
        AbstractMetadataReportFactory.destroy();
        MetadataReportInstance.reset();
    }

    private void destroyDynamicConfigurations() {
        // DynamicConfiguration may be cached somewhere, and maybe used during destroy
        // destroy them may cause some troubles, so just clear instances cache
        // ExtensionLoader.resetExtensionLoader(DynamicConfigurationFactory.class);
    }

    private void clear() {
        clearConfigs();
        clearApplicationModel();
    }

    private void clearApplicationModel() {

    }

    private void clearConfigs() {
        configManager.destroy();
        if (logger.isDebugEnabled()) {
            logger.debug(NAME + "'s configs have been clear.");
        }
    }

    private void release() {
        executeMutually(() -> {
            if (awaited.compareAndSet(false, true)) {
                if (logger.isInfoEnabled()) {
                    logger.info(NAME + " is about to shutdown...");
                }
                condition.signalAll();
            }
        });
    }

    private void shutdown() {
        if (!executorService.isShutdown()) {
            // Shutdown executorService
            try {
                executorService.shutdown();
            } catch (Throwable ignored) {
                // ignored
                logger.warn(ignored.getMessage(), ignored);
            }
        }
    }

    private void executeMutually(Runnable runnable) {
        try {
            lock.lock();
            runnable.run();
        } finally {
            lock.unlock();
        }
    }

    public ApplicationConfig getApplication() {
        return configManager.getApplicationOrElseThrow();
    }

    public void setTakeoverMode(BootstrapTakeoverMode takeoverMode) {
        this.started.set(false);
        this.takeoverMode = takeoverMode;
    }

    public BootstrapTakeoverMode getTakeoverMode() {
        return takeoverMode;
    }

    public Module addModule(ModuleModel moduleModel) {
        applicationModel.addModule(moduleModel);
        currentModule = new Module(moduleModel);
        return currentModule;
    }

    public DubboBootstrap endModule() {
        currentModule = new Module(applicationModel.getDefaultModule());
        return this;
    }

    public class Module {
        private ModuleModel moduleModel;
        private DubboBootstrap bootstrap;

        public Module(ModuleModel moduleModel) {
            this.moduleModel = moduleModel;
            this.bootstrap = DubboBootstrap.this;
        }

        public DubboBootstrap endModule() {
            return this.bootstrap.endModule();
        }

        // {@link ServiceConfig} correlative methods
        public <S> Module service(Consumer<ServiceBuilder<S>> consumerBuilder) {
            return service(DEFAULT_SERVICE_ID, consumerBuilder);
        }

        public <S> Module service(String id, Consumer<ServiceBuilder<S>> consumerBuilder) {
            ServiceBuilder builder = createServiceBuilder(id);
            consumerBuilder.accept(builder);
            return service(builder.build());
        }

        public Module service(ServiceConfig<?> serviceConfig) {
            serviceConfig.setBootstrap(this.bootstrap);
            serviceConfig.setScopeModel(moduleModel);
            configManager.addService(serviceConfig);
            return this;
        }

        public Module services(List<ServiceConfig> serviceConfigs) {
            if (CollectionUtils.isEmpty(serviceConfigs)) {
                return this;
            }
            serviceConfigs.forEach(configManager::addService);
            return this;
        }

        // {@link Reference} correlative methods
        public <S> Module reference(Consumer<ReferenceBuilder<S>> consumerBuilder) {
            return reference(DEFAULT_REFERENCE_ID, consumerBuilder);
        }

        public <S> Module reference(String id, Consumer<ReferenceBuilder<S>> consumerBuilder) {
            ReferenceBuilder builder = createReferenceBuilder(id);
            consumerBuilder.accept(builder);
            return reference(builder.build());
        }

        public Module reference(ReferenceConfig<?> referenceConfig) {
            referenceConfig.setBootstrap(this.bootstrap);
            referenceConfig.setScopeModel(moduleModel);
            configManager.addReference(referenceConfig);
            return this;
        }

        public Module references(List<ReferenceConfig> referenceConfigs) {
            if (CollectionUtils.isEmpty(referenceConfigs)) {
                return this;
            }

            referenceConfigs.forEach(configManager::addReference);
            return this;
        }

        // {@link ProviderConfig} correlative methods
        public Module provider(Consumer<ProviderBuilder> builderConsumer) {
            return provider(DEFAULT_PROVIDER_ID, builderConsumer);
        }

        public Module provider(String id, Consumer<ProviderBuilder> builderConsumer) {
            ProviderBuilder builder = createProviderBuilder(id);
            builderConsumer.accept(builder);
            return provider(builder.build());
        }

        public Module provider(ProviderConfig providerConfig) {
            return providers(singletonList(providerConfig));
        }

        public Module providers(List<ProviderConfig> providerConfigs) {
            if (CollectionUtils.isEmpty(providerConfigs)) {
                return this;
            }
            for (ProviderConfig providerConfig : providerConfigs) {
                providerConfig.setScopeModel(moduleModel);
                configManager.addProvider(providerConfig);
            }
            return this;
        }

        // {@link ConsumerConfig} correlative methods
        public Module consumer(Consumer<ConsumerBuilder> builderConsumer) {
            return consumer(DEFAULT_CONSUMER_ID, builderConsumer);
        }

        public Module consumer(String id, Consumer<ConsumerBuilder> builderConsumer) {
            ConsumerBuilder builder = createConsumerBuilder(id);
            builderConsumer.accept(builder);
            return consumer(builder.build());
        }

        public Module consumer(ConsumerConfig consumerConfig) {
            return consumers(singletonList(consumerConfig));
        }

        public Module consumers(List<ConsumerConfig> consumerConfigs) {
            if (CollectionUtils.isEmpty(consumerConfigs)) {
                return this;
            }
            for (ConsumerConfig consumerConfig : consumerConfigs) {
                consumerConfig.setScopeModel(moduleModel);
                configManager.addConsumer(consumerConfig);
            }
            return this;
        }
    }
}<|MERGE_RESOLUTION|>--- conflicted
+++ resolved
@@ -113,11 +113,8 @@
 import static org.apache.dubbo.common.utils.StringUtils.isNotEmpty;
 import static org.apache.dubbo.metadata.MetadataConstants.DEFAULT_METADATA_PUBLISH_DELAY;
 import static org.apache.dubbo.metadata.MetadataConstants.METADATA_PUBLISH_DELAY_KEY;
-<<<<<<< HEAD
 import static org.apache.dubbo.registry.client.metadata.ServiceInstanceMetadataUtils.calInstanceRevision;
-=======
 import static org.apache.dubbo.metadata.WritableMetadataService.getDefaultExtension;
->>>>>>> 3f591501
 import static org.apache.dubbo.registry.client.metadata.ServiceInstanceMetadataUtils.setMetadataStorageType;
 import static org.apache.dubbo.registry.support.AbstractRegistryFactory.getServiceDiscoveries;
 import static org.apache.dubbo.remoting.Constants.CLIENT_KEY;
@@ -164,13 +161,9 @@
 
     private final ExecutorService executorService = newSingleThreadExecutor();
 
-<<<<<<< HEAD
     private ExecutorRepository executorRepository;
 
     private final ApplicationModel applicationModel;
-=======
-    private final ExecutorRepository executorRepository = getExtensionLoader(ExecutorRepository.class).getDefaultExtension();
->>>>>>> 3f591501
 
     protected ScheduledFuture<?> asyncMetadataFuture;
 
@@ -204,16 +197,13 @@
 
     protected final List<CompletableFuture<?>> asyncReferringFutures = new ArrayList<>();
 
-    protected volatile boolean asyncExportFinish = true;
-
-<<<<<<< HEAD
-    private static boolean ignoreConfigState;
+    protected boolean asyncExportFinish = true;
+
+    protected volatile boolean asyncReferFinish = true;
+
+    protected static boolean ignoreConfigState;
+
     private Module currentModule;
-=======
-    protected volatile boolean asyncReferFinish = true;
-
-    protected static boolean ignoreConfigState;
->>>>>>> 3f591501
 
     /**
      * See {@link ApplicationModel} and {@link ExtensionLoader} for why DubboBootstrap is designed to be singleton.
@@ -1584,13 +1574,8 @@
         }
         if (registered) {
             // scheduled task for updating Metadata and ServiceInstance
-<<<<<<< HEAD
-            executorRepository.nextScheduledExecutor().scheduleAtFixedRate(() -> {
+            asyncMetadataFuture = executorRepository.nextScheduledExecutor().scheduleAtFixedRate(() -> {
                 InMemoryWritableMetadataService localMetadataService = (InMemoryWritableMetadataService) WritableMetadataService.getDefaultExtension(applicationModel);
-=======
-            asyncMetadataFuture = executorRepository.nextScheduledExecutor().scheduleAtFixedRate(() -> {
-                InMemoryWritableMetadataService localMetadataService = (InMemoryWritableMetadataService) WritableMetadataService.getDefaultExtension();
->>>>>>> 3f591501
                 localMetadataService.blockUntilUpdated();
                 try {
                     ServiceInstanceMetadataUtils.refreshMetadataAndInstance(serviceInstance);
@@ -1603,7 +1588,6 @@
         }
     }
 
-<<<<<<< HEAD
     private void doRegisterServiceInstance(ServiceInstance serviceInstance) {
         // register instance only when at least one service is exported.
         if (serviceInstance.getPort() > 0) {
@@ -1632,8 +1616,7 @@
         remoteMetadataService.publishMetadata(serviceInstance.getServiceName());
     }
 
-=======
->>>>>>> 3f591501
+
     private void unregisterServiceInstance() {
         if (serviceInstance != null) {
             getServiceDiscoveries().forEach(serviceDiscovery -> {
