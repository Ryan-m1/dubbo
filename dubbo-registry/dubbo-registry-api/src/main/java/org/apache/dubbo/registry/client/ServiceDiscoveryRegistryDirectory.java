/*
 * Licensed to the Apache Software Foundation (ASF) under one or more
 * contributor license agreements.  See the NOTICE file distributed with
 * this work for additional information regarding copyright ownership.
 * The ASF licenses this file to You under the Apache License, Version 2.0
 * (the "License"); you may not use this file except in compliance with
 * the License.  You may obtain a copy of the License at
 *
 *     http://www.apache.org/licenses/LICENSE-2.0
 *
 * Unless required by applicable law or agreed to in writing, software
 * distributed under the License is distributed on an "AS IS" BASIS,
 * WITHOUT WARRANTIES OR CONDITIONS OF ANY KIND, either express or implied.
 * See the License for the specific language governing permissions and
 * limitations under the License.
 */
package org.apache.dubbo.registry.client;

import org.apache.dubbo.common.URL;
import org.apache.dubbo.common.config.configcenter.DynamicConfiguration;
import org.apache.dubbo.common.extension.ExtensionLoader;
import org.apache.dubbo.common.logger.Logger;
import org.apache.dubbo.common.logger.LoggerFactory;
import org.apache.dubbo.common.utils.Assert;
import org.apache.dubbo.common.utils.CollectionUtils;
import org.apache.dubbo.common.utils.NetUtils;
import org.apache.dubbo.registry.AddressListener;
import org.apache.dubbo.registry.Constants;
import org.apache.dubbo.registry.ProviderFirstParams;
import org.apache.dubbo.registry.integration.AbstractConfiguratorListener;
import org.apache.dubbo.registry.integration.DynamicDirectory;
import org.apache.dubbo.rpc.Invoker;
import org.apache.dubbo.rpc.Protocol;
import org.apache.dubbo.rpc.RpcContext;
import org.apache.dubbo.rpc.RpcServiceContext;
import org.apache.dubbo.rpc.cluster.Configurator;
import org.apache.dubbo.rpc.cluster.RouterChain;
import org.apache.dubbo.rpc.model.ApplicationModel;

import java.util.ArrayList;
import java.util.Collections;
import java.util.HashMap;
import java.util.List;
import java.util.Map;
import java.util.Set;

import static org.apache.dubbo.common.constants.CommonConstants.DISABLED_KEY;
import static org.apache.dubbo.common.constants.CommonConstants.ENABLED_KEY;
import static org.apache.dubbo.common.constants.RegistryConstants.EMPTY_PROTOCOL;
import static org.apache.dubbo.common.constants.RegistryConstants.REGISTRY_TYPE_KEY;
import static org.apache.dubbo.common.constants.RegistryConstants.SERVICE_REGISTRY_TYPE;
import static org.apache.dubbo.registry.Constants.CONFIGURATORS_SUFFIX;
import static org.apache.dubbo.rpc.model.ScopeModelUtil.getApplicationModel;

public class ServiceDiscoveryRegistryDirectory<T> extends DynamicDirectory<T> {
    private static final Logger logger = LoggerFactory.getLogger(ServiceDiscoveryRegistryDirectory.class);

<<<<<<< HEAD
    // instance address to invoker mapping.
    private volatile Map<String, Invoker<T>> urlInvokerMap; // The initial value is null and the midway may be assigned to null, please use the local variable reference
    private final ConsumerConfigurationListener consumerConfigurationListener;
=======
    /**
     * instance address to invoker mapping.
     * The initial value is null and the midway may be assigned to null, please use the local variable reference
     */
    private volatile Map<String, Invoker<T>> urlInvokerMap;
    private final static ConsumerConfigurationListener CONSUMER_CONFIGURATION_LISTENER = new ConsumerConfigurationListener();
>>>>>>> b8de0a7f
    private volatile ReferenceConfigurationListener referenceConfigurationListener;
    private volatile boolean enableConfigurationListen = true;
    private volatile List<URL> originalUrls = null;
    private volatile Map<String, String> overrideQueryMap;
    private volatile Map<String, String> consumerFirstQueryMap;
    private final ApplicationModel applicationModel;

    public ServiceDiscoveryRegistryDirectory(Class<T> serviceType, URL url) {
        super(serviceType, url);
        applicationModel = getApplicationModel(url.getScopeModel());
        consumerConfigurationListener = new ConsumerConfigurationListener(applicationModel);

        Set<ProviderFirstParams> providerFirstParams = ExtensionLoader.getExtensionLoader(ProviderFirstParams.class).getSupportedExtensionInstances();
        if (CollectionUtils.isEmpty(providerFirstParams)) {
            consumerFirstQueryMap = queryMap;
        } else {
            consumerFirstQueryMap = new HashMap<>(queryMap);
            for (ProviderFirstParams paramsFilter : providerFirstParams) {
                if (paramsFilter.params() == null) {
                    break;
                }
                for (String keyToRemove : paramsFilter.params()) {
                    consumerFirstQueryMap.remove(keyToRemove);
                }
            }
        }

    }

    @Override
    public void subscribe(URL url) {
        if (applicationModel.getApplicationEnvironment().getConfiguration().convert(Boolean.class, Constants.ENABLE_CONFIGURATION_LISTEN, true)) {
            enableConfigurationListen = true;
            consumerConfigurationListener.addNotifyListener(this);
            referenceConfigurationListener = new ReferenceConfigurationListener(this.applicationModel, this, url);
        } else {
            enableConfigurationListen = false;
        }
        super.subscribe(url);
    }

    @Override
    public void unSubscribe(URL url) {
        super.unSubscribe(url);
        this.originalUrls = null;
        if (applicationModel.getApplicationEnvironment().getConfiguration().convert(Boolean.class, Constants.ENABLE_CONFIGURATION_LISTEN, true)) {
            consumerConfigurationListener.removeNotifyListener(this);
            referenceConfigurationListener.stop();
        }
    }

    @Override
    public void buildRouterChain(URL url) {
        this.setRouterChain(RouterChain.buildChain(url.addParameter(REGISTRY_TYPE_KEY, SERVICE_REGISTRY_TYPE)));
    }

    @Override
    public boolean isAvailable() {
        if (isDestroyed()) {
            return false;
        }
        Map<String, Invoker<T>> localUrlInvokerMap = urlInvokerMap;
        if (localUrlInvokerMap != null && localUrlInvokerMap.size() > 0) {
            for (Invoker<T> invoker : new ArrayList<>(localUrlInvokerMap.values())) {
                if (invoker.isAvailable()) {
                    return true;
                }
            }
        }
        return false;
    }

    @Override
    public synchronized void notify(List<URL> instanceUrls) {
        if (isDestroyed()) {
            return;
        }
        // Set the context of the address notification thread.
        RpcServiceContext.setRpcContext(getConsumerUrl());

        //  3.x added for extend URL address
        ExtensionLoader<AddressListener> addressListenerExtensionLoader = ExtensionLoader.getExtensionLoader(AddressListener.class);
        List<AddressListener> supportedListeners = addressListenerExtensionLoader.getActivateExtension(getUrl(), (String[]) null);
        if (supportedListeners != null && !supportedListeners.isEmpty()) {
            for (AddressListener addressListener : supportedListeners) {
                instanceUrls = addressListener.notify(instanceUrls, getConsumerUrl(), this);
            }
        }

        refreshOverrideAndInvoker(instanceUrls);
    }

    // RefreshOverrideAndInvoker will be executed by registryCenter and configCenter, so it should be synchronized.
    private synchronized void refreshOverrideAndInvoker(List<URL> instanceUrls) {
        // mock zookeeper://xxx?mock=return null
        if (enableConfigurationListen) {
            overrideDirectoryUrl();
        }
        refreshInvoker(instanceUrls);
    }

    // TODO: exact
    private void overrideDirectoryUrl() {
        // merge override parameters
        this.overrideDirectoryUrl = directoryUrl;
        List<Configurator> localAppDynamicConfigurators = consumerConfigurationListener.getConfigurators(); // local reference
        doOverrideUrl(localAppDynamicConfigurators);
        if (referenceConfigurationListener != null) {
            List<Configurator> localDynamicConfigurators = referenceConfigurationListener.getConfigurators(); // local reference
            doOverrideUrl(localDynamicConfigurators);
        }
    }

    private void doOverrideUrl(List<Configurator> configurators) {
        if (CollectionUtils.isNotEmpty(configurators)) {
            for (Configurator configurator : configurators) {
                this.overrideDirectoryUrl = configurator.configure(overrideDirectoryUrl);
                Map<String, String> newParams = new HashMap<>(this.overrideDirectoryUrl.getParameters());
                directoryUrl.getParameters().forEach(newParams::remove);
                this.overrideQueryMap = newParams;
            }
        }
    }

    private InstanceAddressURL overrideWithConfigurator(InstanceAddressURL providerUrl) {
<<<<<<< HEAD
        // override url with configurator from configurator from "app-name.configurators"
        providerUrl = overrideWithConfigurators(consumerConfigurationListener.getConfigurators(), providerUrl);
=======
        // override url with configurator from "app-name.configurators"
        providerUrl = overrideWithConfigurators(CONSUMER_CONFIGURATION_LISTENER.getConfigurators(), providerUrl);
>>>>>>> b8de0a7f

        // override url with configurator from configurators from "service-name.configurators"
        if (referenceConfigurationListener != null) {
            providerUrl = overrideWithConfigurators(referenceConfigurationListener.getConfigurators(), providerUrl);
        }

        return providerUrl;
    }

    private InstanceAddressURL overrideWithConfigurators(List<Configurator> configurators, InstanceAddressURL url) {
        if (CollectionUtils.isNotEmpty(configurators)) {
            // wrap url
            OverrideInstanceAddressURL overrideInstanceAddressURL = new OverrideInstanceAddressURL(url);
            if (overrideQueryMap != null) {
                // override app-level configs
                overrideInstanceAddressURL = (OverrideInstanceAddressURL) overrideInstanceAddressURL.addParameters(overrideQueryMap);
            }
            for (Configurator configurator : configurators) {
                overrideInstanceAddressURL = (OverrideInstanceAddressURL) configurator.configure(overrideInstanceAddressURL);
            }
            return overrideInstanceAddressURL;
        }
        return url;
    }

    @Override
    public boolean isServiceDiscovery() {
        return true;
    }

    /**
     * This implementation makes sure all application names related to serviceListener received address notification.
     * <p>
     * FIXME, make sure deprecated "interface-application" mapping item be cleared in time.
     */
    @Override
    public boolean isNotificationReceived() {
        return serviceListener == null || serviceListener.isDestroyed()
            || serviceListener.getAllInstances().size() == serviceListener.getServiceNames().size();
    }

    private void refreshInvoker(List<URL> invokerUrls) {
        Assert.notNull(invokerUrls, "invokerUrls should not be null, use empty url list to clear address.");
        this.originalUrls = invokerUrls;

        if (invokerUrls.size() == 0) {
            logger.info("Received empty url list...");
            this.forbidden = true; // Forbid to access
            this.invokers = Collections.emptyList();
            routerChain.setInvokers(this.invokers);
            destroyAllInvokers(); // Close all invokers
        } else {
            this.forbidden = false; // Allow accessing
            Map<String, Invoker<T>> oldUrlInvokerMap = this.urlInvokerMap; // local reference
            if (CollectionUtils.isEmpty(invokerUrls)) {
                return;
            }

            Map<String, Invoker<T>> newUrlInvokerMap = toInvokers(invokerUrls);// Translate url list to Invoker map
            logger.info("Refreshed invoker size " + newUrlInvokerMap.size());

            if (CollectionUtils.isEmptyMap(newUrlInvokerMap)) {
                logger.error(new IllegalStateException("Cannot create invokers from url address list (total " + invokerUrls.size() + ")"));
                return;
            }
            List<Invoker<T>> newInvokers = Collections.unmodifiableList(new ArrayList<>(newUrlInvokerMap.values()));
            // pre-route and build cache, notice that route cache should build on original Invoker list.
            // toMergeMethodInvokerMap() will wrap some invokers having different groups, those wrapped invokers not should be routed.
            routerChain.setInvokers(newInvokers);
            this.invokers = multiGroup ? toMergeInvokerList(newInvokers) : newInvokers;
            this.urlInvokerMap = newUrlInvokerMap;

            if (oldUrlInvokerMap != null) {
                try {
                    destroyUnusedInvokers(oldUrlInvokerMap, newUrlInvokerMap); // Close the unused Invoker
                } catch (Exception e) {
                    logger.warn("destroyUnusedInvokers error. ", e);
                }
            }
        }

        // notify invokers refreshed
        this.invokersChanged();
    }

    /**
     * Turn urls into invokers, and if url has been refer, will not re-reference.
     *
     * @param urls
     * @return invokers
     */
    private Map<String, Invoker<T>> toInvokers(List<URL> urls) {
        Map<String, Invoker<T>> newUrlInvokerMap = new HashMap<>();
        if (urls == null || urls.isEmpty()) {
            return newUrlInvokerMap;
        }
        for (URL url : urls) {
            InstanceAddressURL instanceAddressURL = (InstanceAddressURL) url;
            if (EMPTY_PROTOCOL.equals(instanceAddressURL.getProtocol())) {
                continue;
            }
            if (!ExtensionLoader.getExtensionLoader(Protocol.class).hasExtension(instanceAddressURL.getProtocol())) {
                logger.error(new IllegalStateException("Unsupported protocol " + instanceAddressURL.getProtocol() +
                    " in notified url: " + instanceAddressURL + " from registry " + getUrl().getAddress() +
                    " to consumer " + NetUtils.getLocalHost() + ", supported protocol: " +
                    ExtensionLoader.getExtensionLoader(Protocol.class).getSupportedExtensions()));
                continue;
            }

            instanceAddressURL.addConsumerParams(getConsumerUrl().getProtocolServiceKey(), consumerFirstQueryMap);

            // Override provider urls if needed
            if (enableConfigurationListen) {
                instanceAddressURL = overrideWithConfigurator(instanceAddressURL);
            }

            Invoker<T> invoker = urlInvokerMap == null ? null : urlInvokerMap.get(instanceAddressURL.getAddress());
            if (invoker == null || urlChanged(invoker, instanceAddressURL)) { // Not in the cache, refer again
                try {
                    boolean enabled = true;
                    if (instanceAddressURL.hasParameter(DISABLED_KEY)) {
                        enabled = !instanceAddressURL.getParameter(DISABLED_KEY, false);
                    } else {
                        enabled = instanceAddressURL.getParameter(ENABLED_KEY, true);
                    }
                    if (enabled) {
                        invoker = protocol.refer(serviceType, instanceAddressURL);
                    }
                } catch (Throwable t) {
                    logger.error("Failed to refer invoker for interface:" + serviceType + ",url:(" + instanceAddressURL + ")" + t.getMessage(), t);
                }
                if (invoker != null) { // Put new invoker in cache
                    newUrlInvokerMap.put(instanceAddressURL.getAddress(), invoker);
                }
            } else {
                newUrlInvokerMap.put(instanceAddressURL.getAddress(), invoker);
                urlInvokerMap.remove(instanceAddressURL.getAddress(), invoker);
            }
        }
        return newUrlInvokerMap;
    }

    private boolean urlChanged(Invoker<T> invoker, InstanceAddressURL newURL) {
        InstanceAddressURL oldURL = (InstanceAddressURL) invoker.getUrl();

        if (!newURL.getInstance().equals(oldURL.getInstance())) {
            return true;
        }

        if (oldURL instanceof OverrideInstanceAddressURL || newURL instanceof OverrideInstanceAddressURL) {
            if(!(oldURL instanceof OverrideInstanceAddressURL && newURL instanceof OverrideInstanceAddressURL)) {
                // sub-class changed
                return true;
            } else {
                if (!((OverrideInstanceAddressURL) oldURL).getOverrideParams().equals(((OverrideInstanceAddressURL) newURL).getOverrideParams())) {
                    return true;
                }
            }
        }

        return !oldURL.getMetadataInfo().getServiceInfo(getConsumerUrl().getProtocolServiceKey())
            .equals(newURL.getMetadataInfo().getServiceInfo(getConsumerUrl().getProtocolServiceKey()));
    }

    private List<Invoker<T>> toMergeInvokerList(List<Invoker<T>> invokers) {
        return invokers;
    }

    /**
     * Close all invokers
     */
    @Override
    protected void destroyAllInvokers() {
        Map<String, Invoker<T>> localUrlInvokerMap = this.urlInvokerMap; // local reference
        if (localUrlInvokerMap != null) {
            for (Invoker<T> invoker : new ArrayList<>(localUrlInvokerMap.values())) {
                try {
                    invoker.destroy();
                } catch (Throwable t) {
                    logger.warn("Failed to destroy service " + serviceKey + " to provider " + invoker.getUrl(), t);
                }
            }
            localUrlInvokerMap.clear();
        }

        this.urlInvokerMap = null;
        this.invokers = null;
    }

    /**
     * Check whether the invoker in the cache needs to be destroyed
     * If set attribute of url: refer.autodestroy=false, the invokers will only increase without decreasing,there may be a refer leak
     *
     * @param oldUrlInvokerMap
     * @param newUrlInvokerMap
     */
    private void destroyUnusedInvokers(Map<String, Invoker<T>> oldUrlInvokerMap, Map<String, Invoker<T>> newUrlInvokerMap) {
        if (newUrlInvokerMap == null || newUrlInvokerMap.size() == 0) {
            destroyAllInvokers();
            return;
        }

        if (oldUrlInvokerMap == null || oldUrlInvokerMap.size() == 0) {
            return;
        }

        for (Map.Entry<String, Invoker<T>> entry : oldUrlInvokerMap.entrySet()) {
            Invoker<T> invoker = entry.getValue();
            if (invoker != null) {
                try {
                    invoker.destroy();
                    if (logger.isDebugEnabled()) {
                        logger.debug("destroy invoker[" + invoker.getUrl() + "] success. ");
                    }
                } catch (Exception e) {
                    logger.warn("destroy invoker[" + invoker.getUrl() + "] failed. " + e.getMessage(), e);
                }
            }
        }
        logger.info(oldUrlInvokerMap.size() + " deprecated invokers deleted.");
    }

    private class ReferenceConfigurationListener extends AbstractConfiguratorListener {
        private final ServiceDiscoveryRegistryDirectory<?> directory;
        private final URL url;

        ReferenceConfigurationListener(ApplicationModel applicationModel, ServiceDiscoveryRegistryDirectory<?> directory, URL url) {
            super(applicationModel);
            this.directory = directory;
            this.url = url;
            this.initWith(DynamicConfiguration.getRuleKey(url) + CONFIGURATORS_SUFFIX);
        }

        void stop() {
            this.stopListen(DynamicConfiguration.getRuleKey(url) + CONFIGURATORS_SUFFIX);
        }

        @Override
        protected void notifyOverrides() {
            // to notify configurator/router changes
            if (directory.originalUrls != null) {
                URL backup = RpcContext.getServiceContext().getConsumerUrl();
                RpcContext.getServiceContext().setConsumerUrl(directory.getConsumerUrl());
                directory.refreshOverrideAndInvoker(directory.originalUrls);
                RpcContext.getServiceContext().setConsumerUrl(backup);
            }
        }
    }

    private class ConsumerConfigurationListener extends AbstractConfiguratorListener {
        private final List<ServiceDiscoveryRegistryDirectory<?>> listeners = new ArrayList<>();

        ConsumerConfigurationListener(ApplicationModel applicationModel) {
            super(applicationModel);
        }

        void addNotifyListener(ServiceDiscoveryRegistryDirectory<?> listener) {
            if (listeners.size() == 0) {
                this.initWith(applicationModel.getApplicationName() + CONFIGURATORS_SUFFIX);
            }
            this.listeners.add(listener);
        }

        void removeNotifyListener(ServiceDiscoveryRegistryDirectory<?> listener) {
            this.listeners.remove(listener);
            if (listeners.size() == 0) {
                this.stopListen(applicationModel.getApplicationName() + CONFIGURATORS_SUFFIX);
            }
        }

        @Override
        protected void notifyOverrides() {
            listeners.forEach(listener -> {
                if (listener.originalUrls != null) {
                    URL backup = RpcContext.getServiceContext().getConsumerUrl();
                    RpcContext.getServiceContext().setConsumerUrl(listener.getConsumerUrl());
                    listener.refreshOverrideAndInvoker(listener.originalUrls);
                    RpcContext.getServiceContext().setConsumerUrl(backup);
                }
            });
        }
    }
}<|MERGE_RESOLUTION|>--- conflicted
+++ resolved
@@ -55,18 +55,12 @@
 public class ServiceDiscoveryRegistryDirectory<T> extends DynamicDirectory<T> {
     private static final Logger logger = LoggerFactory.getLogger(ServiceDiscoveryRegistryDirectory.class);
 
-<<<<<<< HEAD
-    // instance address to invoker mapping.
-    private volatile Map<String, Invoker<T>> urlInvokerMap; // The initial value is null and the midway may be assigned to null, please use the local variable reference
-    private final ConsumerConfigurationListener consumerConfigurationListener;
-=======
     /**
      * instance address to invoker mapping.
      * The initial value is null and the midway may be assigned to null, please use the local variable reference
      */
     private volatile Map<String, Invoker<T>> urlInvokerMap;
-    private final static ConsumerConfigurationListener CONSUMER_CONFIGURATION_LISTENER = new ConsumerConfigurationListener();
->>>>>>> b8de0a7f
+    private final ConsumerConfigurationListener consumerConfigurationListener;
     private volatile ReferenceConfigurationListener referenceConfigurationListener;
     private volatile boolean enableConfigurationListen = true;
     private volatile List<URL> originalUrls = null;
@@ -192,13 +186,8 @@
     }
 
     private InstanceAddressURL overrideWithConfigurator(InstanceAddressURL providerUrl) {
-<<<<<<< HEAD
-        // override url with configurator from configurator from "app-name.configurators"
+        // override url with configurator from "app-name.configurators"
         providerUrl = overrideWithConfigurators(consumerConfigurationListener.getConfigurators(), providerUrl);
-=======
-        // override url with configurator from "app-name.configurators"
-        providerUrl = overrideWithConfigurators(CONSUMER_CONFIGURATION_LISTENER.getConfigurators(), providerUrl);
->>>>>>> b8de0a7f
 
         // override url with configurator from configurators from "service-name.configurators"
         if (referenceConfigurationListener != null) {
