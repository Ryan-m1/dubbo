/*
 * Licensed to the Apache Software Foundation (ASF) under one or more
 * contributor license agreements.  See the NOTICE file distributed with
 * this work for additional information regarding copyright ownership.
 * The ASF licenses this file to You under the Apache License, Version 2.0
 * (the "License"); you may not use this file except in compliance with
 * the License.  You may obtain a copy of the License at
 *
 *     http://www.apache.org/licenses/LICENSE-2.0
 *
 * Unless required by applicable law or agreed to in writing, software
 * distributed under the License is distributed on an "AS IS" BASIS,
 * WITHOUT WARRANTIES OR CONDITIONS OF ANY KIND, either express or implied.
 * See the License for the specific language governing permissions and
 * limitations under the License.
 */
package org.apache.dubbo.xml.rpc.protocol.xmlrpc;

import org.apache.dubbo.common.URL;
import org.apache.dubbo.remoting.http.HttpBinder;
import org.apache.dubbo.remoting.http.HttpHandler;
import org.apache.dubbo.remoting.http.HttpServer;
import org.apache.dubbo.rpc.RpcContext;
import org.apache.dubbo.rpc.RpcException;
import org.apache.dubbo.rpc.protocol.AbstractProxyProtocol;

import org.apache.xmlrpc.XmlRpcException;
import org.apache.xmlrpc.XmlRpcRequest;
import org.apache.xmlrpc.server.PropertyHandlerMapping;
import org.apache.xmlrpc.server.RequestProcessorFactoryFactory;
import org.apache.xmlrpc.server.XmlRpcServerConfigImpl;
import org.apache.xmlrpc.webserver.XmlRpcServletServer;
import org.springframework.remoting.RemoteAccessException;

import javax.servlet.ServletException;
import javax.servlet.http.HttpServletRequest;
import javax.servlet.http.HttpServletResponse;
import java.io.IOException;
import java.net.SocketTimeoutException;
import java.util.ArrayList;
import java.util.Map;
import java.util.concurrent.ConcurrentHashMap;

public class XmlRpcProtocol extends AbstractProxyProtocol {

    public static final String ACCESS_CONTROL_ALLOW_ORIGIN_HEADER = "Access-Control-Allow-Origin";
    public static final String ACCESS_CONTROL_ALLOW_METHODS_HEADER = "Access-Control-Allow-Methods";
    public static final String ACCESS_CONTROL_ALLOW_HEADERS_HEADER = "Access-Control-Allow-Headers";

    private final Map<String, HttpServer> serverMap = new ConcurrentHashMap<>();

    private final Map<String, XmlRpcServletServer> skeletonMap = new ConcurrentHashMap<>();

    private HttpBinder httpBinder;

    public XmlRpcProtocol() {
        super(XmlRpcException.class);
    }

    public void setHttpBinder(HttpBinder httpBinder) {
        this.httpBinder = httpBinder;
    }

    @Override
    public int getDefaultPort() {
        return 80;
    }

    private class InternalHandler implements HttpHandler {

        private boolean cors;

        public InternalHandler(boolean cors) {
            this.cors = cors;
        }

        @Override
        public void handle(HttpServletRequest request, HttpServletResponse response)
                throws IOException, ServletException {
            String uri = request.getRequestURI();
            XmlRpcServletServer xmlrpc = skeletonMap.get(uri);
            if (cors) {
                response.setHeader(ACCESS_CONTROL_ALLOW_ORIGIN_HEADER, "*");
                response.setHeader(ACCESS_CONTROL_ALLOW_METHODS_HEADER, "POST");
                response.setHeader(ACCESS_CONTROL_ALLOW_HEADERS_HEADER, "*");
            }
            if ("OPTIONS".equalsIgnoreCase(request.getMethod())) {
                response.setStatus(200);
            } else if ("POST".equalsIgnoreCase(request.getMethod())) {

                RpcContext.getContext().setRemoteAddress(request.getRemoteAddr(), request.getRemotePort());
                try {
                    xmlrpc.execute(request, response);
                } catch (Throwable e) {
                    throw new ServletException(e);
                }
            } else {
                response.setStatus(500);
            }
        }

    }

    @Override
    protected <T> Runnable doExport(T impl, Class<T> type, URL url) throws RpcException {
        final URL httpUrl = url.setProtocol("http");
        String addr = httpUrl.getIp() + ":" + httpUrl.getPort();
        HttpServer server = serverMap.get(addr);
        if (server == null) {
            server = httpBinder.bind(httpUrl, new InternalHandler(httpUrl.getParameter("cors", false)));
            serverMap.put(addr, server);
        }
        final String path = httpUrl.getAbsolutePath();

        XmlRpcServletServer xmlRpcServer = new XmlRpcServletServer();

        PropertyHandlerMapping propertyHandlerMapping = new PropertyHandlerMapping();
        try {

            propertyHandlerMapping.setRequestProcessorFactoryFactory(new RequestProcessorFactoryFactory() {
                @Override
                public RequestProcessorFactory getRequestProcessorFactory(Class pClass) throws XmlRpcException {
                    return new RequestProcessorFactory() {
                        @Override
                        public Object getRequestProcessor(XmlRpcRequest pRequest) throws XmlRpcException {
                            return impl;
                        }
                    };
                }
            });

            propertyHandlerMapping.addHandler(XmlRpcProxyFactoryBean.replace(type.getName()), type);

        } catch (Exception e) {
            throw new RpcException(e);
        }
        xmlRpcServer.setHandlerMapping(propertyHandlerMapping);

        XmlRpcServerConfigImpl xmlRpcServerConfig = (XmlRpcServerConfigImpl) xmlRpcServer.getConfig();
        xmlRpcServerConfig.setEnabledForExceptions(true);
        xmlRpcServerConfig.setContentLengthOptional(false);

        skeletonMap.put(path, xmlRpcServer);
        return new Runnable() {
            @Override
            public void run() {
                skeletonMap.remove(path);
            }
        };
    }

    @Override
<<<<<<< HEAD
=======
    @SuppressWarnings("unchecked")
>>>>>>> f2af6fdb
    protected <T> T doRefer(final Class<T> serviceType, URL url) throws RpcException {
        XmlRpcProxyFactoryBean xmlRpcProxyFactoryBean = new XmlRpcProxyFactoryBean();
        xmlRpcProxyFactoryBean.setServiceUrl(url.setProtocol("http").toIdentityString());
        xmlRpcProxyFactoryBean.setServiceInterface(serviceType);
        xmlRpcProxyFactoryBean.afterPropertiesSet();
        return (T) xmlRpcProxyFactoryBean.getObject();
    }

    @Override
    protected int getErrorCode(Throwable e) {
        if (e instanceof RemoteAccessException) {
            e = e.getCause();
        }
        if (e != null) {
            Class<?> cls = e.getClass();
            if (SocketTimeoutException.class.equals(cls)) {
                return RpcException.TIMEOUT_EXCEPTION;
            } else if (IOException.class.isAssignableFrom(cls)) {
                return RpcException.NETWORK_EXCEPTION;
            } else if (ClassNotFoundException.class.isAssignableFrom(cls)) {
                return RpcException.SERIALIZATION_EXCEPTION;
            }
        }
        return super.getErrorCode(e);
    }

    @Override
    public void destroy() {
        super.destroy();
        for (String key : new ArrayList<>(serverMap.keySet())) {
            HttpServer server = serverMap.remove(key);
            if (server != null) {
                try {
                    if (logger.isInfoEnabled()) {
                        logger.info("Close xml server " + server.getUrl());
                    }
                    server.close();
                } catch (Throwable t) {
                    logger.warn(t.getMessage(), t);
                }
            }
        }
    }
}<|MERGE_RESOLUTION|>--- conflicted
+++ resolved
@@ -150,10 +150,7 @@
     }
 
     @Override
-<<<<<<< HEAD
-=======
     @SuppressWarnings("unchecked")
->>>>>>> f2af6fdb
     protected <T> T doRefer(final Class<T> serviceType, URL url) throws RpcException {
         XmlRpcProxyFactoryBean xmlRpcProxyFactoryBean = new XmlRpcProxyFactoryBean();
         xmlRpcProxyFactoryBean.setServiceUrl(url.setProtocol("http").toIdentityString());
